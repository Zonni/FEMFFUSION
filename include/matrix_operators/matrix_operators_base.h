/**
 * @brief  Class to handle block matrices.
 */

#ifndef MATRIX_OPERATORS_BASE_H_
#define MATRIX_OPERATORS_BASE_H_

#include <deal.II/base/quadrature_lib.h>
#include <deal.II/base/memory_space.h>

#include <deal.II/dofs/dof_handler.h>
#include <deal.II/dofs/dof_accessor.h>
#include <deal.II/dofs/dof_tools.h>
#include <deal.II/dofs/dof_renumbering.h>

#include <deal.II/fe/fe_q.h>
#include <deal.II/fe/fe_values.h>
#include <deal.II/fe/fe_data.h>

#include <deal.II/numerics/vector_tools.h>
#include <deal.II/numerics/matrix_tools.h>
#include <deal.II/numerics/data_out.h>
#include <deal.II/numerics/error_estimator.h>

#include <deal.II/lac/vector.h>
#include <deal.II/lac/sparse_matrix.h>
#include <deal.II/lac/full_matrix.h>
#include <deal.II/lac/affine_constraints.h>
#include <deal.II/lac/dynamic_sparsity_pattern.h>
#include <deal.II/lac/sparsity_pattern.h>
#include <deal.II/lac/block_vector.h>
#include <deal.II/lac/petsc_sparse_matrix.h>
#include <deal.II/lac/petsc_vector.h>
#include <deal.II/lac/diagonal_matrix.h>

#include <deal.II/meshworker/dof_info.h>
#include <deal.II/meshworker/integration_info.h>
#include <deal.II/meshworker/assembler.h>
#include <deal.II/meshworker/loop.h>

#include <deal.II/integrators/laplace.h>

#include <deal.II/matrix_free/matrix_free.h>
#include <deal.II/matrix_free/fe_evaluation.h>

#include <vector>
#include <map>
#include <typeinfo>
#include <string>

#include <iostream>
#include <fstream>
#include <sstream>

#include "../io/materials.h"
#include "matrix_operators_free.h"

using namespace dealii;

typedef LinearAlgebra::distributed::Vector<double, MemorySpace::Host> ParallelVector;
typedef LinearAlgebra::distributed::BlockVector<double> ParallelBlockVector;

enum MatrixFreeType
{
  non_diagonal = 0,
  full_matrixfree = 1,
  full_allocated = 2
};

/**
 *
 */
MatrixFreeType string_to_enum (std::string matrix_free_string);

/**
 *
 */
std::string enum_to_string (MatrixFreeType matrix_free);

/**
 * @brief Get a MatrixFreeType from the options commands with the given keyword.
 *    If the keyword is not given the default behavior is not to change the
 *    given result string.
 */
PetscErrorCode get_enum_from_options (const std::string &keyword,
  MatrixFreeType &result);

// -------------------------------------------------------------------------------------------------------//
// -------------------------------------------------------------------------------------------------------//
// -------------------------------------------------------------------------------------------------------//

template <int dim, int n_fe_degree>
  class TransportMatrixBase : public Subscriptor
  {

    public:

    /**
     * @brief Constructor
     */
    TransportMatrixBase (
      const MPI_Comm &comm,
      const DoFHandler<dim> &dh,
      const AffineConstraints<double> &constraints);

    /**
     *
     */
    void clear ();

    /**
     * @brief Return the total number of columns in this matrix.
     */
    unsigned int n () const;

    /**
     * @brief  Return the total number of rows in this matrix.
     */
    unsigned int m () const;

    /**
     * @brief  Return the number of row blocks in a column.
     */
    unsigned int n_blocks_rows () const;

    /**
     * @brief  Return the number of column blocks in a row.
     */
    unsigned int n_blocks_cols () const;

    /**
     * @brief Return the number of dofs per block.
     */
    unsigned int n_dofs_blocks () const;

    /**
     * @brief Return the number of dofs per block.
     */
    unsigned int get_n_moments () const;

    /**
     *
     */
    PETScWrappers::MPI::SparseMatrix& block (
      unsigned int i,
      unsigned int j);

    /**
     *
     */
    void get_inv_diagonal (const unsigned int group,
      PETScWrappers::MPI::Vector &inv_diagonal);

    /*
     *
     */
    void get_inv_diagonal (
      PETScWrappers::MPI::BlockVector &inv_mat);
    /**
     *
     */
    void get_inv_diagonal (const unsigned int group,
      DiagonalMatrix<PETScWrappers::MPI::Vector> &inv_diagonal);

    // ----------------------------------------------------------------- //
    // --- PETScWrappers::MPI::BlockVector Complete Multiplications  --- //
    // ----------------------------------------------------------------- //
    /**
     * @brief Complete matrix-vector multiplication.
     * dst = TransportMatrix * src
     */
    void vmult (PETScWrappers::MPI::BlockVector &dst,
      const PETScWrappers::MPI::BlockVector &src) const;

    /**
     * @brief Complete matrix-vector multiplication.
     * dst = dst + TransportMatrix * src
     */
    void vmult_add (PETScWrappers::MPI::BlockVector &dst,
      const PETScWrappers::MPI::BlockVector &src) const;

    /**
     * @brief FIXME
     */
    void vmult_row (
      double &dst,
      const PETScWrappers::MPI::BlockVector &src,
      unsigned int row) const;

    /**
     * @brief FIXME
     */
    void vmult_add_row (
      double &dst,
      const PETScWrappers::MPI::BlockVector &src,
      unsigned int row) const;

    // ----------------------------------------------------------------- //
    // --- PETScWrappers::MPI::BlockVector Adjoint Multiplications  --- //
    // ----------------------------------------------------------------- //
    /**
     * @brief Complete matrix-vector multiplication.
     * dst = TransportMatrix * src
     */
    void vmult_transpose (PETScWrappers::MPI::BlockVector &dst,
      const PETScWrappers::MPI::BlockVector &src) const;

    void Tvmult (PETScWrappers::MPI::BlockVector &dst,
      const PETScWrappers::MPI::BlockVector &src) const;

    /**
     * @brief Complete matrix-vector multiplication.
     * dst = dst + TransportMatrix * src
     */
    void vmult_add_transpose (PETScWrappers::MPI::BlockVector &dst,
      const PETScWrappers::MPI::BlockVector &src) const;

    /**
     * @brief compute the scalar product
     * val = src * dst
     */
    double vmult_dot (PETScWrappers::MPI::BlockVector &dst,
      const PETScWrappers::MPI::BlockVector &src) const;

    // ----------------------------------------------------------------- //
    // --------- ParallelBlockVector Complete Multiplications  --------- //
    // ----------------------------------------------------------------- //
    /**
     * @brief Complete matrix-vector multiplication.
     * dst = TransportMatrix * src
     */
    void vmult (ParallelBlockVector &dst,
      const ParallelBlockVector &src) const;

    /**
     * @brief Complete matrix-vector multiplication.
     * dst = dst + TransportMatrix * src
     */
    void vmult_add (ParallelBlockVector &dst,
      const ParallelBlockVector &src) const;

    // ----------------------------------------------------------------- //
    // --------- ParallelBlockVector Transpose Multiplications  --------- //
    // ----------------------------------------------------------------- //
    /**
     * @brief Complete matrix-vector multiplication.
     * dst = TransportMatrix * src
     */
    void vmult_transpose (ParallelBlockVector &dst,
      const ParallelBlockVector &src) const;

    /**
     * @brief Complete matrix-vector multiplication.
     * dst = dst + TransportMatrix * src
     */
    void vmult_add_transpose (ParallelBlockVector &dst,
      const ParallelBlockVector &src) const;

    /**
     * @brief compute the scalar product
     * val = src * dst
     */
    double vmult_dot (ParallelBlockVector &dst,
      const ParallelBlockVector &src) const;

    // ----------------------------------------------------------------- //
    // -------------------- Block Multiplications ---------------------- //
    // ------------------ PETScWrappers::MPI::Vector ------------------- //
    // ----------------------------------------------------------------- //
    /**
     *
     */
    void vmult (
      const unsigned int row,
      const unsigned int col,
      PETScWrappers::MPI::Vector &dst,
      const PETScWrappers::MPI::Vector &src) const;

    /**
     *
     */
    void vmult_add (
      const unsigned int row,
      const unsigned int col,
      PETScWrappers::MPI::Vector &dst,
      const PETScWrappers::MPI::Vector &src) const;

    /**
     * v1 = v2 + A * v3
     */
    void vmult_add (
      const unsigned int row,
      const unsigned int col,
      PETScWrappers::MPI::Vector &v1,
      PETScWrappers::MPI::Vector &v2,
      const PETScWrappers::MPI::Vector &v3) const;

    /**
     *
     */
    void vmult_add_row (
      const unsigned int row,
      const unsigned int col,
      double &dst,
      const PETScWrappers::MPI::Vector &src,
      unsigned int dst_row) const;

    // ----------------------------------------------------------------- //
    // -------------------- Block Multiplications ---------------------- //
    // ----------------------------- Vec ------------------------------- //
    // ----------------------------------------------------------------- //
    /**
     *
     */
    void vmult (
      const unsigned int row,
      const unsigned int col,
      Vec &dst,
      const Vec &src) const;

    /**
     *
     */
    void vmult_add (
      const unsigned int row,
      const unsigned int col,
      Vec &dst,
      const Vec &src) const;

    /**
     * v1 = v2 + A * v3
     */
    void vmult_add (
      const unsigned int row,
      const unsigned int col,
      Vec &v1,
      Vec &v2,
      const Vec &v3) const;

    // ----------------------------------------------------------------- //
    // -------------------- Block Multiplications ---------------------- //
    // ------------------------ Vector<double> ------------------------- //
    // ----------------------------------------------------------------- //
    /**
     *
     */
    void vmult (
      const unsigned int row,
      const unsigned int col,
      ParallelVector &dst,
      const ParallelVector &src) const;

    /**
     *
     */
    void vmult_add (
      const unsigned int row,
      const unsigned int col,
      ParallelVector &dst,
      const ParallelVector &src) const;

    MPI_Comm comm;

    IndexSet locally_owned_dofs;
    IndexSet locally_relevant_dofs;

    MatrixFreeType matrixfree_type;

    unsigned int n_dofs_block;
    unsigned int n_blocks;
    unsigned int n_moments;

    std::vector<PoissonOperator<dim, n_fe_degree, double>*> poison_mf_blocks;
    const DoFHandler<dim> &dof_handler;

    std::vector<unsigned int> boundary_conditions;
    std::vector<double> albedo_factors;
    double delta_t;
    std::string type_scheme;
    std::string type_approximation;

    // Matrices Structures
    std::vector<std::vector<PETScWrappers::MPI::SparseMatrix*> > matrix_blocks;
    SparsityPattern sp;
    std::vector<std::vector<MassOperator<dim, n_fe_degree, double>*> > mass_mf_blocks;

  };

// -------------------------------------------------------------------------------------------------------//
// -------------------------------------------------------------------------------------------------------//
// -------------------------------------------------------------------------------------------------------//

/**
 *
 */
template <int dim, int n_fe_degree>
  class FisionMatrixBase : public Subscriptor
  {

    public:

    /**
     * @brief Constructor associate the object to a DoFHandler and a AffineConstraints.
     * It stores references to this objects
     */
    FisionMatrixBase (
      const MPI_Comm &comm,
      const DoFHandler<dim> &dof_handler,
      const AffineConstraints<double> &constraints);

    /**
     * @brief Clear the matrix.
     */
    void clear ();

    /**
     * @brief Return the total number of columns in this matrix.
     */
    unsigned int n () const;

    /**
     * @Brief Return the total number of rows in this matrix.
     */
    unsigned int m () const;

    /**
     * @Brief Return the number of row blocks in a column.
     */
    unsigned int n_blocks_rows () const;

    /**
     * @Brief Return the number of column blocks in a row.
     */
    unsigned int n_blocks_cols () const;

    /**
     * @brief Get a  constant reference  SparseMatrix<double> to the block matrix.
     */
    PETScWrappers::MPI::SparseMatrix& block (unsigned int i,
      unsigned int j);

    // ----------------------------------------------------------------- //
    // ------- PETScWrappers::MPI::BlockVector Multiplications  -------- //
    // ----------------------------------------------------------------- //
    /**
     * @brief Complete matrix-vector multiplication.
     * dst = FisionMatrix * src
     */
    void vmult (PETScWrappers::MPI::BlockVector &dst,
      const PETScWrappers::MPI::BlockVector &src) const;

    /**
     * @brief FIXME
     */
    void vmult_row (
      double &dst,
      const PETScWrappers::MPI::BlockVector &src,
      unsigned int row) const;

    /**
     * @brief FIXME
     */
    void vmult_add_row (
      double &dst,
      const PETScWrappers::MPI::BlockVector &src,
      unsigned int row) const;

    /**
     * @brief Complete matrix-vector multiplication.
     * dst = dst + FisionMatrix * src
     */
    void vmult_add (PETScWrappers::MPI::BlockVector &dst,
      const PETScWrappers::MPI::BlockVector &src) const;

    /**
     * @brief Complete matrix-vector multiplication.
     * dst = FisionMatrix * src
     */
    void vmult_velocities (PETScWrappers::MPI::BlockVector &dst,
      const PETScWrappers::MPI::BlockVector &src) const;

    /**
     * @brief compute the scalar product
     * val = src * dst
     */
    double vmult_dot (PETScWrappers::MPI::BlockVector &dst,
      const PETScWrappers::MPI::BlockVector &src) const;
    /**
     * @brief compute the scalar product.
     * val = src* 1/v * dst
     */
    double vmult_dot_velocities (PETScWrappers::MPI::BlockVector &dst,
      const PETScWrappers::MPI::BlockVector &src) const;

    // ----------------------------------------------------------------- //
    // --PETScWrappers::MPI::BlockVector Transpose Multiplications  ---- //
    // ----------------------------------------------------------------- //
    /**
     * @brief Complete matrix-vector multiplication.
     * dst = FisionMatrix * src
     */
    void vmult_transpose (PETScWrappers::MPI::BlockVector &dst,
      const PETScWrappers::MPI::BlockVector &src) const;

    /**
     * @brief Complete matrix-vector multiplication.
     * dst = dst + FisionMatrix * src
     */
    void vmult_add_transpose (PETScWrappers::MPI::BlockVector &dst,
      const PETScWrappers::MPI::BlockVector &src) const;

    // ----------------------------------------------------------------- //
    // --------- ParallelBlockVector Complete Multiplications  --------- //
    // ----------------------------------------------------------------- //
    /**
     * @brief Complete matrix-vector multiplication.
     * dst = FisionMatrix * src
     */
    void vmult (ParallelBlockVector &dst,
      const ParallelBlockVector &src) const;

    /**
     * @brief Complete matrix-vector multiplication.
     * dst = dst + FisionMatrix * src
     */
    void vmult_add (ParallelBlockVector &dst,
      const ParallelBlockVector &src) const;

    /**
     * @brief Complete matrix-vector multiplication.
     * dst = FisionMatrix * src
     */
    void vmult_velocities (ParallelBlockVector &dst,
      const ParallelBlockVector &src) const;

    /**
     * @brief compute the scalar product
     * val = src * dst
     */
    double vmult_dot (ParallelBlockVector &dst,
      const ParallelBlockVector &src) const;
    /**
     * @brief compute the scalar product.
     * val = src* 1/v * dst
     */
    double vmult_dot_velocities (ParallelBlockVector &dst,
      const ParallelBlockVector &src) const;

    // ----------------------------------------------------------------- //
    // --------- ParallelBlockVector Transpose Multiplications  --------- //
    // ----------------------------------------------------------------- //
    /**
     * @brief Complete matrix-vector multiplication.
     * dst = FisionMatrix * src
     */
    void vmult_transpose (ParallelBlockVector &dst,
      const ParallelBlockVector &src) const;

    /**
     * @brief Complete matrix-vector multiplication.
     * dst = dst + FisionMatrix * src
     */
    void vmult_add_transpose (ParallelBlockVector &dst,
      const ParallelBlockVector &src) const;

    // ----------------------------------------------------------------- //
    // -------------------- Block Multiplications ---------------------- //
    // ------------------ PETScWrappers::MPI::Vector ------------------- //
    // ----------------------------------------------------------------- //

    /**
     *
     */
    void vmult (
      const unsigned int row,
      const unsigned int col,
      PETScWrappers::MPI::Vector &dst,
      const PETScWrappers::MPI::Vector &src) const;

    /**
     *
     */
    void vmult_add (
      const unsigned int row,
      const unsigned int col,
      PETScWrappers::MPI::Vector &dst,
      const PETScWrappers::MPI::Vector &src) const;

    /**
     *
     */
    void vmult_add_row (
      const unsigned int row,
      const unsigned int col,
      double &dst,
      const PETScWrappers::MPI::Vector &src,
      unsigned int dst_row) const;

    /**
     * v1 = v2 + A * v3
     */
    void vmult_add (
      const unsigned int row,
      const unsigned int col,
      PETScWrappers::MPI::Vector &v1,
      PETScWrappers::MPI::Vector &v2,
      const PETScWrappers::MPI::Vector &v3) const;

    // ----------------------------------------------------------------- //
    // -------------------- Block Multiplications ---------------------- //
    // ------------------------ Vector<double> ------------------------- //
    // ----------------------------------------------------------------- //

    /**
     *
     */
    void vmult (
      const unsigned int row,
      const unsigned int col,
      ParallelVector &dst,
      const ParallelVector &src) const;

    /**
     *
     */
    void vmult_add (
      const unsigned int row,
      const unsigned int col,
      ParallelVector &dst,
      const ParallelVector &src) const;

    protected:

    MPI_Comm comm;
    IndexSet locally_owned_dofs;
    IndexSet locally_relevant_dofs;
<<<<<<< HEAD
=======
    //std::vector<types::global_dof_index> local_dofs_per_process;
>>>>>>> b6601485

    // Members
    MatrixFreeType matrixfree_type;
    unsigned int n_blocks;
    unsigned int n_dofs_block;

    std::vector<std::vector<double>> velocities;

    // Allocate Matrices Structures
    std::vector<std::vector<PETScWrappers::MPI::SparseMatrix*> > matrix_blocks;
    SparsityPattern sp;
    // Matrix Free Structures
    std::vector<std::vector<MassOperator<dim, n_fe_degree, double>*> > mass_mf_blocks;
  };

#endif /* MATRIX_OPERATORS_BASE_H_ */<|MERGE_RESOLUTION|>--- conflicted
+++ resolved
@@ -363,6 +363,7 @@
 
     IndexSet locally_owned_dofs;
     IndexSet locally_relevant_dofs;
+    //std::vector<types::global_dof_index> local_dofs_per_process;
 
     MatrixFreeType matrixfree_type;
 
@@ -378,6 +379,8 @@
     double delta_t;
     std::string type_scheme;
     std::string type_approximation;
+
+    protected:
 
     // Matrices Structures
     std::vector<std::vector<PETScWrappers::MPI::SparseMatrix*> > matrix_blocks;
@@ -629,15 +632,9 @@
       ParallelVector &dst,
       const ParallelVector &src) const;
 
-    protected:
-
     MPI_Comm comm;
     IndexSet locally_owned_dofs;
     IndexSet locally_relevant_dofs;
-<<<<<<< HEAD
-=======
-    //std::vector<types::global_dof_index> local_dofs_per_process;
->>>>>>> b6601485
 
     // Members
     MatrixFreeType matrixfree_type;
