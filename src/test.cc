/**
 * @file   test.cc
 * @brief  Implementation some tests. Execute them with ./femffusion -t
 */
#include <deal.II/base/parameter_handler.h>
#include <math.h>

#include "../include/test.h"
#include "../include/utils.h"
#include "../include/femffusion.h"
#include "../include/static_diffusion.h"
#include "../include/static_spn.h"
#include "../include/static_full_spn.h"
#include "../include/time_computation.h"

#include "../include/noise/noise_diffusion.h"
#include "../include/noise/noise_spn.h"
#include "../include/noise/noise_full_spn.h"

#include "../include/rom/rom_kinetics.h"
#include "../include/rom/rom_utils.h"


using namespace dealii;

/**
 * @brief Run all test asserting the right values.
 */
int run_tests ()
{
  std::string input_file, out_file;


  //
  // ---------------------- TEST ROM ----------------------- //
  //
  //
  // Test
<<<<<<< HEAD
  //test_LUPOD_extended ();
  // input_file = "test/1D_hom_5cells_mov_prec/1D_5cells_f1_rom.prm";
  //run_test_rom_LUPOD_1();
  // input_file = "test/1D_hom_5cells_mov_prec/1D_5cells_f1_rom.prm";
  //run_test_rom_LUPOD_2();
=======
  test_POD_groupwise();
  test_LUPOD_extended ();
  test_LUPOD_extended_group_wise();


//  // input_file = "test/1D_hom_5cells_mov_prec/1D_5cells_f1_rom.prm";
//  run_test_rom_LUPOD_1();
//  // input_file = "test/1D_hom_5cells_mov_prec/1D_5cells_f1_rom.prm";
//  run_test_rom_LUPOD_2();
>>>>>>> b6601485



  //input_file = "test/3D_Langenbuch/3D_Langenbuch_rom_rods.prm";
  //run_test_static_rom(input_file, 3);

#ifdef DEBUG
  std::cout<<" Compiled in DEBUG mode! "<<std::endl;
  std::cout<<" Tests does not work in this mode. "<<std::endl;
  exit(0);
#endif

  //-----------------------------------------------------------------//
  std::cout << std::endl;
  std::cout << "----------------------------" << std::endl;
  std::cout << "    RUNNING TESTS           " << std::endl;
  std::cout << "----------------------------" << std::endl;

  // Run test in utils.cc
  run_tests_utils();

  //-----------------------------------------------------------------//
  // TEST 1D_hom_slab_2cm
  input_file = "test/1D_hom_slab_2cm/1D_hom_zerocurrent.prm";
  out_file = "test/1D_hom_slab_2cm/1D_hom_zerocurrent.out";
  test_keff_problem(input_file, 2.5);

  std::vector<double> power(
      { 1.0 });
  chek_output_vector(out_file, "Neutron Power", power);
  std::vector<double> eig(
      { 2.5 });
  chek_output_vector(out_file, "The Eigenvalues are:", eig);
  std::vector<double> ff(
      { 10.0 });
  chek_output_vector(out_file, "Group 1 flux", ff);
  std::vector<double> tf(
      { 0.0 });
  chek_output_vector(out_file, "Group 2 flux", tf);

  input_file = "test/1D_hom_slab_2cm/1D_hom_zeroflux.prm";
  test_keff_problem(input_file, 0.271012);

  input_file = "test/1D_hom_slab_2cm/1D_hom_vacuum.prm";
  test_keff_problem(input_file, 0.587489);

  //
  //-----------------------------------------------------------------//
  // TEST 1D_hom_slab_10cm
  input_file = "test/1D_hom_slab_10cm/1D_hom_zerocurrent.prm";
  test_keff_problem(input_file, 2.5);

  input_file = "test/1D_hom_slab_10cm/1D_hom_zeroflux.prm";
  test_keff_problem(input_file, 1.88113);

  input_file = "test/1D_hom_slab_10cm/1D_hom_vacuum.prm";
  test_keff_problem(input_file, 1.98917);

  //
  //-----------------------------------------------------------------//
  // TEST 1D_hom_slab_2cm_SP3
  input_file = "test/1D_hom_slab_2cm_SP3/1D_hom_SP3.prm";
  test_keff_problem(input_file, 0.6529562);

  input_file = "test/1D_hom_slab_2cm_SP3/1D_hom_SP5.prm";
  test_keff_problem(input_file, 0.660523);

  input_file = "test/1D_hom_slab_2cm_SP3/1D_hom_zerocurrent.prm";
  test_keff_problem(input_file, 2.5);

  input_file = "test/1D_hom_slab_2cm_SP3/1D_hom_zeroflux.prm";
  test_keff_problem(input_file, 0.364217);

  //
  //-----------------------------------------------------------------//
  // TEST 1D_hom_slab_2g_2cm
  input_file = "test/1D_hom_slab_2g_2cm/1D_hom_zerocurrent.prm";
  test_keff_problem(input_file, 2.5);

  input_file = "test/1D_hom_slab_2g_2cm/1D_hom_zeroflux.prm";
  test_keff_problem(input_file, 0.271012);

  input_file = "test/1D_hom_slab_2g_2cm/1D_hom_vacuum.prm";
  test_keff_problem(input_file, 0.587489);

  //
  //-----------------------------------------------------------------//
  // TEST 2D_hom_slab_2cm
  // pseudo 2D problem -> Must be the same results as 1D_hom_2cm
  input_file = "test/2D_hom_slab_2cm/2D_hom_zerocurrent.prm";
  test_keff_problem(input_file, 2.5);

  input_file = "test/2D_hom_slab_2cm/2D_hom_zeroflux.prm";
  test_keff_problem(input_file, 0.271012);

  input_file = "test/2D_hom_slab_2cm/2D_hom_vacuum.prm";
  test_keff_problem(input_file, 0.587489);

  //
  //-----------------------------------------------------------------//
  // TEST 2D_hom_2cm
  // Real 2D problem with 2g
  input_file = "test/2D_hom/2D_hom_zerocurrent.prm";
  test_keff_problem(input_file, 2.5);

  input_file = "test/2D_hom/2D_hom_zeroflux.prm";
  test_keff_problem(input_file, 0.143272);

  input_file = "test/2D_hom/2D_hom_vacuum.prm";
  test_keff_problem(input_file, 0.332854);

  //
  //-----------------------------------------------------------------//
  // TEST 2D_hom_multigroup
  //
  input_file = "test/2D_hom_multigroup/2D_hom_zerocurrent.prm";
  test_keff_problem(input_file, 2.5);

  input_file = "test/2D_hom_multigroup/2D_hom_zeroflux.prm";
  test_keff_problem(input_file, 0.143272);

  input_file = "test/2D_hom_multigroup/2D_hom_vacuum.prm";
  test_keff_problem(input_file, 0.332854);

  //
  //-----------------------------------------------------------------//
  // TEST   2D_biblis_test
  // Testing degenerated eigenvalues (2 or more equal eigenvalues due to symmetry).
  input_file = "test/2D_biblis_test/biblis_FE3.prm";
  out_file = "test/2D_biblis_test/biblis_FE3.out";
  test_keff_problem(input_file, 1.02533);
  std::vector<double> eigs(
      { 1.02533, 1.01838, 1.01838, 1.00778, 1.00692 });
  chek_output_vector(out_file, "The Eigenvalues are:", eigs, eigs.size(), 1e-5);

  input_file = "test/2D_biblis_test/biblis_SP3.prm";
  test_keff_problem(input_file, 1.02201);

  // Bifpam solver with FE=1 initialization
  input_file = "test/2D_biblis_test/biblis_bipfam.prm";
  test_keff_problem(input_file, 1.02533);
  out_file = "test/2D_biblis_test/biblis_bifpam.out";
  chek_output_vector(out_file, "The Eigenvalues are:", eigs, eigs.size(), 1e-5);

  // Bifpam solver with FE=1 initialization for SP3
  input_file = "test/2D_biblis_test/biblis_SP3_bifpam.prm";
  test_keff_problem(input_file, 1.02585);

  //
  //-----------------------------------------------------------------//
  // TEST 2D_hex_hom
  input_file = "test/2D_hex_hom/2D_hex_zerocurrent.prm";
  test_keff_problem(input_file, 0.626177);

  input_file = "test/2D_hex_hom/2D_hex_vacuum.prm";
  test_keff_problem(input_file, 0.531227);

  input_file = "test/2D_hex_hom/2D_hex_zeroflux.prm";
  test_keff_problem(input_file, 0.516308);

  //
  //-----------------------------------------------------------------//
  // TEST 2D_pin_structured
  input_file = "test/2D_pin_structured/pin_zerocurrent.prm";
  test_keff_problem(input_file, 2.5);

  input_file = "test/2D_pin_structured/pin_zeroflux.prm";
  test_keff_problem(input_file, 0.143272);

  input_file = "test/2D_assembly_structured/assembly_zerocurrent.prm";
  test_keff_problem(input_file, 2.5);
  out_file = "test/2D_assembly_structured/assembly_zerocurrent.out";
  std::vector<double> power2(
      { 1.000000e+00, 1.000000e+00, 1.000000e+00, 1.000000e+00, 1.000000e+00,
        1.000000e+00,
        1.000000e+00, 1.000000e+00, 1.000000e+00, 1.000000e+00,
        1.000000e+00,
        1.000000e+00, 1.000000e+00, 1.000000e+00, 1.000000e+00,
        1.000000e+00,
        1.000000e+00, 1.000000e+00, 1.000000e+00, 1.000000e+00,
        1.000000e+00,
        1.000000e+00, 1.000000e+00, 1.000000e+00, 1.000000e+00 });
  chek_output_vector(out_file, "Neutron Power", power2, 5);

  input_file = "test/2D_assembly_structured/assembly_vacuum.prm";
  test_keff_problem(input_file, 0.332682);

  //
  //-----------------------------------------------------------------//
  // TEST 2D_pin_unstructured
  input_file = "test/2D_pin_unstructured/pin_zerocurrent.prm";
  test_keff_problem(input_file, 2.5);

  input_file = "test/2D_pin_unstructured/pin_zeroflux.prm";
  test_keff_problem(input_file, 0.143272);

  input_file = "test/2D_pin_unstructured/pin_vacuum.prm";
  test_keff_problem(input_file, 0.332854);

  //
  //-----------------------------------------------------------------//
  // TEST 2D_pin_save_load
  std::remove("test/2D_pin_save_load/mesh.tri.vec");
  std::remove("test/2D_pin_save_load/mesh.tri");

  input_file = "test/2D_pin_save_load/pin_vacuum.prm";
  test_keff_problem(input_file, 0.330654);
  // Make it twice to ensure load mesh is working properly
  input_file = "test/2D_pin_save_load/pin_vacuum.prm";
  test_keff_problem(input_file, 0.330654);

  //
  //-----------------------------------------------------------------//
  // TEST 2D_assembly_unstructured
  input_file = "test/2D_assembly_unstructured/assembly_zerocurrent.prm";
  test_keff_problem(input_file, 2.5);

  input_file = "test/2D_assembly_unstructured/assembly_vacuum.prm";
  test_keff_problem(input_file, 0.332805);

  //
  //-----------------------------------------------------------------//
  // 3D HOLES
  input_file = "test/3D_holes/holes.prm";
  out_file = "test/3D_holes/holes.out";
  test_keff_problem(input_file, 0.225029);
  // FIXME
  /*
   std::vector<double> holes_power(
   { 9.263313e-01, 9.774135e-01, 9.922412e-01,
   7.589613e-01,
   1.377407e+00, 1.155487e+00, 8.344543e-01, 9.777047e-01 });
   std::vector<double> holes_plane1(
   { 9.263313e-01, 9.774135e-01 });
   std::vector<double> holes_plane2(
   { 9.922412e-01, 7.589613e-01, 1.377407e+00, 1.155487e+00 });
   std::vector<double> holes_plane3(
   { 8.344543e-01, 9.777047e-01 });
   //chek_output_vector(out_file, "Axial power distribution:", axial_power, 3, 1e-6);
   chek_output_vector(out_file, "Neutron Power", holes_power, 5, 1e-6);
   chek_output_vector(out_file, "Plane 1", holes_plane1, 2, 1e-6);
   chek_output_vector(out_file, "Plane 2", holes_plane2, 2, 1e-6);
   chek_output_vector(out_file, "Plane 3", holes_plane3, 1, 1e-6);
   */
  //
  //-----------------------------------------------------------------//
  // 3D_IAEA
  input_file = "test/3D_IAEA_test/IAEA_FE1.prm";
  test_keff_problem(input_file, 1.04493);

  //
  //-----------------------------------------------------------------//
  // 3D_Roseton
  // with .bar file
  input_file = "test/3D_roseton_test/roseton_FE1.prm";
  test_keff_problem(input_file, 0.801294);

  //
  //-----------------------------------------------------------------//
  // TEST 3D_pin_structured
  input_file = "test/3D_structured/pin2.prm";
  test_keff_problem(input_file, 0.147951);

  input_file = "test/3D_structured/pin_axialrefs.prm";
  test_keff_problem(input_file, 0.147951);

  input_file = "test/3D_structured/assembly.prm";
  test_keff_problem(input_file, 0.117764);

  //
  // --------------------------------------------------------------- //
  // FULL Matrix free tests
  input_file = "test/3D_Langenbuch/3D_Langenbuch_fe1_alpha.prm";
  test_keff_problem(input_file, 14.5996, 2e-4);
  input_file = "test/3D_Langenbuch/3D_Langenbuch_fe1_gamma.prm";
  test_keff_problem(input_file, 1.00031);

  //
  // --------------------------------------------------------------- //
  // ALPHA AND GAMMA MODES
  // --------------------------------------------------------------- //
  input_file = "test/2D_biblis_matrixfree/biblis_FE1_fullmatrixfree.prm";
  test_keff_problem(input_file, 1.02180);
  input_file = "test/2D_biblis_matrixfree/biblis_FE1_fullmatfree_zerocurrent.prm";
  test_keff_problem(input_file, 1.02183);

  // --------------------------------------------------------------- //
  //
  // --------------------------------------------------------------- //
  // NOISE
  // --------------------------------------------------------------- //

  //
  // --------------------------------------------------------------- //
  // 2D BIBLIS Noise
  // --------------------------------------------------------------- //
  input_file = "test/2D_biblis_noise/biblis_FE2.prm";
  test_noise_problem(input_file, 0.816894, 1e-4);

  //
  // --------------------------------------------------------------- //
  // 3D IAEA Noise
  // --------------------------------------------------------------- //
  input_file = "test/3D_IAEA_noise/IAEA_FE1.prm";
  test_noise_problem(input_file, 3.22249);

  //
  // --------------------------------------------------------------- //
  // 2D Rectangular Borders Perturbation
  // --------------------------------------------------------------- //
  //input_file = "test/2D_test_vibration/2D_test.prm";
  //test_noise_problem(input_file, 0.465861); //TODO

  input_file = "test/2D_test_vibration/2D_test_ref.prm";
  test_noise_problem(input_file, 0.389968);

  //
  // --------------------------------------------------------------- //
  // 2D Hexagonal Borders Perturbation
  // --------------------------------------------------------------- //
  //input_file = "test/2D_test_vibration_hex/2D_test.prm"; //TODO
  //test_noise_problem(input_file, 0.465927);

  //
  // --------------------------------------------------------------- //
  // 1D SPN Noise
  // --------------------------------------------------------------- //
  // Not converged
  //input_file = "test/1D_noise_SPN_1g/1D_noise_diffusion.prm";
  //test_noise_problem(input_file, 26.0953);
  input_file = "test/1D_noise_SPN_1g/1D_noise_sp1.prm";
  test_noise_problem(input_file, 26.095597);
  input_file = "test/1D_noise_SPN_1g/1D_noise_fsp1.prm";
  test_noise_problem(input_file, 28.2524);

  input_file = "test/1D_noise_SPN/1D_noise_diffusion.prm";
  test_noise_problem(input_file, 0.343722);
  input_file = "test/1D_noise_SPN/1D_noise_sp3.prm";
  test_noise_problem(input_file, 0.3433418244);
  input_file = "test/1D_noise_SPN/1D_noise_fsp3.prm";
  test_noise_problem(input_file, 0.349394);

  //
  // --------------------------------------------------------------- //
  //  TEST MESHES

  // Test rectangular mesh + distributed + Rods:

  double power_double[] =
                            { 9.999999e-01, 1.166752, 1.14599 };
  std::vector<double> power_rect(power_double,
    power_double + sizeof(power_double) / sizeof(double));

  input_file = "test/rectangular/rectangular_mov.prm";
  test_keff_problem(input_file, 0.978199);
  test_power_evolution(input_file, power_rect, 1e-4);

  // Test hexagonal mesh + distributed + Rods:"
  double power_double_hex_ds[] =
                                   { 1.00, 2.20851 };
  std::vector<double> power_double_hex_d(power_double_hex_ds,
    power_double_hex_ds + sizeof(power_double_hex_ds) / sizeof(double));

  input_file = "test/3D_roseton/roseton_ds.prm";
  test_keff_problem(input_file, 0.801286);
  test_power_evolution(input_file, power_double_hex_d, 1e-4);

  ////-----------------------------------------------------------------//

  // Test Type of Perturbations:

  // TEST 3D Langenbuch
  // Test Langenbuch reactor with Rods:"

  std::vector<double> power_one(2, 1.0);
  input_file = "test/3D_Langenbuch/3D_Langenbuch_ds.prm";
  test_keff_problem(input_file, 1.00023);
  test_power_evolution(input_file, power_one, 1e-4);
  power_one.resize(9, 1.0);
  input_file = "test/3D_Langenbuch/3D_Langenbuch_ds_rods.prm";
  test_power_evolution(input_file, power_one, 1e-4);
  double power_langenbuch[] =
                                { 1, 1.06485, 1.15686 };
  std::vector<double> power_langen(power_langenbuch,
    power_langenbuch + sizeof(power_langenbuch) / sizeof(double));

  input_file = "test/3D_Langenbuch/3D_Langenbuch_ds_rods_mov.prm";
  test_power_evolution(input_file, power_langen, 1e-4);

  // "Test Langenbuch reactor with Out-Of-Phase (sigma_f):"
  double power_langenbuch_oop[] =
                                    { 1, 1.06485, 1.02644 };
  std::vector<double> power_langen_oop(power_langenbuch_oop,
    power_langenbuch_oop
    + sizeof(power_langenbuch_oop) / sizeof(double));

  input_file = "test/3D_Langenbuch/3D_Langenbuch_ds_oop.prm";
  test_power_evolution(input_file, power_langen_oop, 1e-4);

  // Test Langenbuch reactor Single material (All xsecs)

  double power_langenbuch_all[] =
                                    { 1, 0.862199 };
  std::vector<double> power_langen_all(power_langenbuch_all,
    power_langenbuch_all
    + sizeof(power_langenbuch_all) / sizeof(double));

  input_file = "test/3D_Langenbuch/3D_Langenbuch_ds_all.prm";
  test_power_evolution(input_file, power_langen_all, 1e-4);

  // Test CROCUS - Mechanical vibration: << std::endl;
  double power_crocus[] =
                            { 1, 0.988385 };
  std::vector<double> power_crocus_v(power_crocus,
    power_crocus + sizeof(power_crocus) / sizeof(double));

  input_file = "test/2D_CROCUS/crocus_ds.prm";
  test_power_evolution(input_file, power_crocus_v, 1e-4);

  //
  // --------------------------------------------------------------- //
  // TEST REINIT
  double power_langenbuch_reinit[] =
                                       { 1, 1.06485, 1.15686 };
  std::vector<double> power_langen_reinit(power_langenbuch_reinit,
    power_langenbuch_reinit + sizeof(power_langenbuch_reinit) / sizeof(double));

  input_file = "test/3D_Langenbuch/3D_Langenbuch_ds_reinit.prm";
  test_power_evolution(input_file, power_langen_reinit, 1e-4);

  double power_langenbuch_load[] =
                                     { 1.25088, 1.37291 };
  std::vector<double> power_langen_load(power_langenbuch_load,
    power_langenbuch_load + sizeof(power_langenbuch_load) / sizeof(double));

  input_file = "test/3D_Langenbuch/3D_Langenbuch_ds_reinit_load.prm";
  test_power_evolution(input_file, power_langen_load, 1e-4);

  //
  // --------------------------------------------------------------- //
  // TEST 1D_C5G7 7 ENERGY GROUPS
  // 7 energy group tests. Distributed TS. 1D_C5G7 Benchmark (3 cells)

  // All precursor data are constant and they are in .xsec
  double power_7_groups_S[] =
                                { 1.0000000, 1.0000000, 1.0000000, 1.0000000, 1.0000000,
                                  1.0000000,
                                  1.0000000, 1.0000000, 1.0000000, 1.0000000,
                                  1.0000000 };
  std::vector<double> power_7_groups_s(power_7_groups_S,
    power_7_groups_S + sizeof(power_7_groups_S) / sizeof(double));

  //  Static cases:
  input_file = "test/1D_C5G7_3cells/1D_C5G7_all_cte_xsec_static_ix.prm";
  test_power_evolution(input_file, power_7_groups_s, 1e-4);

  input_file = "test/1D_C5G7_3cells/1D_C5G7_all_cte_xsec_static_six.prm";
  test_power_evolution(input_file, power_7_groups_s, 1e-4);

  input_file = "test/1D_C5G7_3cells/1D_C5G7_all_cte_xsec_static_sil.prm";
  test_power_evolution(input_file, power_7_groups_s, 1e-4);

  // Dynamic cases:

  double power_7_groups_d[] =
                                { 1.0000000002, 1.0138348297, 1.0287905141e+00,
                                  1.0442883214,
                                  1.0603234562, 1.0769205086, 1.0941071617,
                                  1.1119130335,
                                  1.1303697698, 1.1495112109, 1.1693735859 };
  std::vector<double> power_7_groups(power_7_groups_d,
    power_7_groups_d + sizeof(power_7_groups_d) / sizeof(double));

  input_file = "test/1D_C5G7_3cells/1D_C5G7_all_cte_xsec_din_ix.prm";
  test_power_evolution(input_file, power_7_groups, 1e-8);

  double power_7_groups_Six[] =
                                  { 1.0000000005, 1.0137762653, 1.0286647111,
                                    1.0440912562,
                                    1.0600511877, 1.0765688164, 1.0936714975,
                                    1.1113884904,
                                    1.1297510494, 1.1487925888, 1.1685488691 };
  std::vector<double> power_7_groups_six(power_7_groups_Six,
    power_7_groups_Six + sizeof(power_7_groups_Six) / sizeof(double));

  input_file = "test/1D_C5G7_3cells/1D_C5G7_all_cte_xsec_din_six.prm";
  test_power_evolution(input_file, power_7_groups_six, 1e-8);

  double power_7_groups_Sil[] =
                                  { 1.0000000005, 1.0137762654, 1.0286642713,
                                    1.0440898816,
                                    1.0600483613, 1.0765640017, 1.0936641359,
                                    1.1113779978,
                                    1.1297368142, 1.1487739687, 1.1685251872 };
  std::vector<double> power_7_groups_sil(power_7_groups_Sil,
    power_7_groups_Sil + sizeof(power_7_groups_Sil) / sizeof(double));

  input_file = "test/1D_C5G7_3cells/1D_C5G7_all_cte_xsec_din_sil.prm";
  test_power_evolution(input_file, power_7_groups_sil, 1e-8);

  // ---------------------------------------------------------------------//
  // All precursor data are constant and they are in .prec
  // Static cases:
  input_file = "test/1D_C5G7_3cells/1D_C5G7_all_cte_prec_static_ix.prm";
  test_power_evolution(input_file, power_7_groups_s, 1e-4);

  input_file = "test/1D_C5G7_3cells/1D_C5G7_all_cte_prec_static_six.prm";
  test_power_evolution(input_file, power_7_groups_s, 1e-4);

  input_file = "test/1D_C5G7_3cells/1D_C5G7_all_cte_prec_static_sil.prm";
  test_power_evolution(input_file, power_7_groups_s, 1e-4);

  // Dynamic cases:
  input_file = "test/1D_C5G7_3cells/1D_C5G7_all_cte_prec_din_ix.prm";
  test_power_evolution(input_file, power_7_groups, 1e-8);

  input_file = "test/1D_C5G7_3cells/1D_C5G7_all_cte_prec_din_six.prm";
  test_power_evolution(input_file, power_7_groups_six, 1e-8);

  input_file = "test/1D_C5G7_3cells/1D_C5G7_all_cte_prec_din_sil.prm";
  test_power_evolution(input_file, power_7_groups_sil, 1e-8);

  // ---------------------------------------------------------------------//

  // "All precursor data are constant and they are in .prec"
  // Static cases

  input_file = "test/1D_C5G7_3cells/1D_C5G7_lambda_cte_prec_static_six.prm";
  test_power_evolution(input_file, power_7_groups_s, 1e-4);

  input_file = "test/1D_C5G7_3cells/1D_C5G7_lambda_cte_prec_static_sil.prm";
  test_power_evolution(input_file, power_7_groups_s, 1e-4);

  // Dynamic cases:
  double power_7_groups_Six_lc[] =
                                     { 1.0000000006, 1.0324616869, 1.0703276409,
                                       1.1115297783,
                                       1.1562287762, 1.2048465741, 1.2579011496,
                                       1.3160073514,
                                       1.3798977852, 1.4504517870, 1.5287335746 };
  std::vector<double> power_7_groups_six_lc(power_7_groups_Six_lc,
    power_7_groups_Six_lc
    + sizeof(power_7_groups_Six_lc) / sizeof(double));

  input_file = "test/1D_C5G7_3cells/1D_C5G7_lambda_cte_prec_din_six.prm";
  test_power_evolution(input_file, power_7_groups_six_lc, 1e-8);

  double power_7_groups_Sil_lc[] =
                                     { 1.0000000006, 1.0324616869, 1.0703264191,
                                       1.1115257135,
                                       1.1562199633, 1.2048307899, 1.2578757852,
                                       1.3159693200,
                                       1.3798434057, 1.4503766373, 1.5286322907 };
  std::vector<double> power_7_groups_sil_lc(power_7_groups_Sil_lc,
    power_7_groups_Sil_lc
    + sizeof(power_7_groups_Sil_lc) / sizeof(double));

  input_file = "test/1D_C5G7_3cells/1D_C5G7_lambda_cte_prec_din_sil.prm";
  test_power_evolution(input_file, power_7_groups_sil_lc, 1e-8);

  double power_7_groups_Fi_lc[] =
                                    { 1.0000000006, 1.0326097328, 1.0706703798,
                                      1.1120983123,
                                      1.1570566742, 1.2059735264, 1.2593748343,
                                      1.3178854675,
                                      1.3822506645, 1.4533658287, 1.5323158197 };
  std::vector<double> power_7_groups_fi_lc(power_7_groups_Fi_lc,
    power_7_groups_Fi_lc
    + sizeof(power_7_groups_Fi_lc) / sizeof(double));

  // ---------------------------------------------------------------------//
  // "All precursor data change with the material
  // Static cases:
  input_file = "test/1D_C5G7_3cells/1D_C5G7_static_sil.prm";
  test_power_evolution(input_file, power_7_groups_s, 1e-4);

  // Dynamic cases:
  double power_7_groups_Sil_nc[] =
                                     { 1.0000000004, 1.0324616866, 1.0703249149,
                                       1.1115206784,
                                       1.1562089786, 1.2048109939, 1.2578437785,
                                       1.3159210390,
                                       1.3797739639, 1.4502801178, 1.5285014788 };
  std::vector<double> power_7_groups_sil_nc(power_7_groups_Sil_nc,
    power_7_groups_Sil_nc
    + sizeof(power_7_groups_Sil_nc) / sizeof(double));

  input_file = "test/1D_C5G7_3cells/1D_C5G7_din_sil.prm";
  test_power_evolution(input_file, power_7_groups_sil_nc, 1e-8);

  double power_7_groups_Fi_nc[] =
                                    { 1.0000000001, 1.0326082639, 1.0706654713,
                                      1.1120876210,
                                      1.1570374359, 1.2059424682, 1.2593280577,
                                      1.3178183043,
                                      1.3821574851, 1.4532397975, 1.5321485764 };
  std::vector<double> power_7_groups_fi_nc(power_7_groups_Fi_nc,
    power_7_groups_Fi_nc
    + sizeof(power_7_groups_Fi_nc) / sizeof(double));

  // ---------------------------------------------------------------------//

// TODO

  std::cout << std::endl;
  std::cout << "  ALL TEST PASSED!" << std::endl;
  std::cout << std::endl;
  return 1;
}

/**
 * @brief Run a time dependent problem.
 */
void test_power_evolution (const std::string &input_file,
  const std::vector<double> &ref_power,
  const double tol)
{
  std::cout << "Trans ... " << input_file << " " << std::flush;
  const bool verb = false;
  const bool sil = true;
  ParameterHandler prm;
  prm_declare_entries(prm);
  AssertRelease(fexists(input_file),
    "ERROR!: Input File .prm Does NOT exist\n Use -f input_file.prm  option");
  prm.parse_input(input_file);

  int dim = prm.get_integer("Dimension");
  int fe_degree = prm.get_integer("FE_Degree");
  std::vector<double> test_power;

  std::string distributed_time_scheme = "implicit-exponential";
  distributed_time_scheme = prm.get("Distributed_Time_Scheme");
  lower_case(distributed_time_scheme);
  get_string_from_options("-time_scheme", distributed_time_scheme);

  if (dim == 1)
  {
    if (fe_degree == 1)
    {
      StaticDiffusion<1, 1> static_prob(prm, input_file, verb, sil, false);
      TimeNeutronDiffusion<1, 1> time_pro(prm, static_prob, verb, sil);
      test_power = time_pro.power_vector;

    }
    else if (fe_degree == 2)
    {
      StaticDiffusion<1, 2> static_prob(prm, input_file, verb, sil, false);
      TimeNeutronDiffusion<1, 2> time_pro(prm, static_prob, verb, sil);
      test_power = time_pro.power_vector;

    }
    else if (fe_degree == 3)
    {
      StaticDiffusion<1, 3> static_prob(prm, input_file, verb, sil, false);
      TimeNeutronDiffusion<1, 3> time_pro(prm, static_prob, verb, sil);
      test_power = time_pro.power_vector;

    }
    else if (fe_degree == 4)
    {
      StaticDiffusion<1, 4> static_prob(prm, input_file, verb, sil, false);
      TimeNeutronDiffusion<1, 4> time_pro(prm, static_prob, verb, sil);
      test_power = time_pro.power_vector;

    }
    else if (fe_degree == 5)
    {
      StaticDiffusion<1, 5> static_prob(prm, input_file, verb, sil, false);
      TimeNeutronDiffusion<1, 5> time_pro(prm, static_prob, verb, sil);
      test_power = time_pro.power_vector;
    }
  }
  else if (dim == 2)
  {
    if (fe_degree == 1)
    {
      StaticDiffusion<2, 1> static_prob(prm, input_file, verb, sil, false);
      TimeNeutronDiffusion<2, 1> time_pro(prm, static_prob, verb, sil);
      test_power = time_pro.power_vector;
    }
    else if (fe_degree == 2)
    {
      StaticDiffusion<2, 2> static_prob(prm, input_file, verb, sil, false);
      TimeNeutronDiffusion<2, 2> time_pro(prm, static_prob, verb, sil);
      test_power = time_pro.power_vector;
    }
    else if (fe_degree == 3)
    {
      StaticDiffusion<2, 3> static_prob(prm, input_file, verb, sil, false);
      TimeNeutronDiffusion<2, 3> time_pro(prm, static_prob, verb, sil);
      test_power = time_pro.power_vector;

    }
    else if (fe_degree == 4)
    {
      StaticDiffusion<2, 4> static_prob(prm, input_file, verb, sil, false);
      TimeNeutronDiffusion<2, 4> time_pro(prm, static_prob, verb, sil);
      test_power = time_pro.power_vector;
    }
    else if (fe_degree == 5)
    {
      StaticDiffusion<2, 5> static_prob(prm, input_file, verb, sil, false);
      TimeNeutronDiffusion<2, 5> time_pro(prm, static_prob, verb, sil);
      test_power = time_pro.power_vector;
    }
  }
  else if (dim == 3)
  {
    if (fe_degree == 1)
    {
      StaticDiffusion<3, 1> static_prob(prm, input_file, verb, sil, false);
      TimeNeutronDiffusion<3, 1> time_pro(prm, static_prob, verb, sil);
      test_power = time_pro.power_vector;
    }
    else if (fe_degree == 2)
    {
      StaticDiffusion<3, 2> static_prob(prm, input_file, verb, sil, false);
      TimeNeutronDiffusion<3, 2> time_pro(prm, static_prob, verb, sil);
      test_power = time_pro.power_vector;
    }
    else if (fe_degree == 3)
    {
      StaticDiffusion<3, 3> static_prob(prm, input_file, verb, sil, false);
      TimeNeutronDiffusion<3, 3> time_pro(prm, static_prob, verb, sil);
      test_power = time_pro.power_vector;
    }
    else if (fe_degree == 4)
    {
      StaticDiffusion<3, 4> static_prob(prm, input_file, verb, sil, false);
      TimeNeutronDiffusion<3, 4> time_pro(prm, static_prob, verb, sil);
      test_power = time_pro.power_vector;
    }
    else if (fe_degree == 5)
    {
      StaticDiffusion<3, 5> static_prob(prm, input_file, verb, sil, false);
      TimeNeutronDiffusion<3, 5> time_pro(prm, static_prob, verb, sil);
      test_power = time_pro.power_vector;
    }
  }

  AssertRelease(
    is_similar(test_power[test_power.size() - 1],
      ref_power[ref_power.size() - 1], tol),
    "  Error solving test " + input_file + '\n' + "  Last power:  "
    + num_to_str(test_power[test_power.size() - 1])
    + " and it should be "
    + num_to_str(ref_power[ref_power.size() - 1])
    + '.');
  //  assert_vectors_similar(test_power, ref_power, tol);
  std::cout << " Passed!" << std::endl;
}

/**
 * @brief Run an Static test.
 */
void test_keff_problem (const std::string &input_file,
  const double reference_keff,
  const double tol)
{
  std::cout << "Static... " << input_file << " " << std::flush;

  ParameterHandler prm;
  prm_declare_entries(prm);
  AssertRelease(fexists(input_file),
    "ERROR!: Input File .prm Does NOT exist\n Use -f input_file.rm  option");
  prm.parse_input(input_file);

  int dim = prm.get_integer("Dimension");
  int fe_degree = prm.get_integer("FE_Degree");
  double calculated_keff = 0.0;
  std::string transport = prm.get("Transport_Appr");
  lower_case(transport);

  // The template parameters must be a constant:
  // This way, we ensure the compilation of all the cases
  // and only create/run the good one
  if (transport == "diffusion")
  {
    if (dim == 1)
    {
      if (fe_degree == 1)
      {
        StaticDiffusion<1, 1> problem(prm, input_file, false, true);
        calculated_keff = problem.eigenvalues[0];
      }
      else if (fe_degree == 2)
      {
        StaticDiffusion<1, 2> problem(prm, input_file, false, true);
        calculated_keff = problem.eigenvalues[0];
      }
      else if (fe_degree == 3)
      {
        StaticDiffusion<1, 3> problem(prm, input_file, false, true);
        calculated_keff = problem.eigenvalues[0];
      }
      else if (fe_degree == 4)
      {
        StaticDiffusion<1, 4> problem(prm, input_file, false, true);
        calculated_keff = problem.eigenvalues[0];
      }
      else if (fe_degree == 5)
      {
        StaticDiffusion<1, 5> problem(prm, input_file, false, true);
        calculated_keff = problem.eigenvalues[0];
      }
    }
    else if (dim == 2)
    {
      if (fe_degree == 1)
      {
        StaticDiffusion<2, 1> problem(prm, input_file, false, true);
        calculated_keff = problem.eigenvalues[0];
      }
      else if (fe_degree == 2)
      {
        StaticDiffusion<2, 2> problem(prm, input_file, false, true);
        calculated_keff = problem.eigenvalues[0];
      }
      else if (fe_degree == 3)
      {
        StaticDiffusion<2, 3> problem(prm, input_file, false, true);
        calculated_keff = problem.eigenvalues[0];
      }
      else if (fe_degree == 4)
      {
        StaticDiffusion<2, 4> problem(prm, input_file, false, true);
        calculated_keff = problem.eigenvalues[0];
      }
      else if (fe_degree == 5)
      {
        StaticDiffusion<2, 5> problem(prm, input_file, false, true);
        calculated_keff = problem.eigenvalues[0];
      }
    }
    else if (dim == 3)
    {
      if (fe_degree == 1)
      {
        StaticDiffusion<3, 1> problem(prm, input_file, false, true);
        calculated_keff = problem.eigenvalues[0];
      }
      else if (fe_degree == 2)
      {
        StaticDiffusion<3, 2> problem(prm, input_file, false, true);
        calculated_keff = problem.eigenvalues[0];
      }
      else if (fe_degree == 3)
      {
        StaticDiffusion<3, 3> problem(prm, input_file, false, true);
        calculated_keff = problem.eigenvalues[0];
      }
      else if (fe_degree == 4)
      {
        StaticDiffusion<3, 4> problem(prm, input_file, false, true);
        calculated_keff = problem.eigenvalues[0];
      }
      else if (fe_degree == 5)
      {
        StaticDiffusion<3, 5> problem(prm, input_file, false, true);
        calculated_keff = problem.eigenvalues[0];
      }
    }
  }
  /* ------------------------------------------------------ */
  /* -----------------------    SPN   --------------------- */
  /* ------------------------------------------------------ */
  else if (transport == "spn")
  {
    if (dim == 1)
    {
      if (fe_degree == 1)
      {
        StaticSPN<1, 1> problem(prm, input_file, false, true);
        calculated_keff = problem.eigenvalues[0];
      }
      else if (fe_degree == 2)
      {
        StaticSPN<1, 2> problem(prm, input_file, false, true);
        calculated_keff = problem.eigenvalues[0];
      }
      else if (fe_degree == 3)
      {
        StaticSPN<1, 3> problem(prm, input_file, false, true);
        calculated_keff = problem.eigenvalues[0];
      }
      else if (fe_degree == 4)
      {
        StaticSPN<1, 4> problem(prm, input_file, false, true);
        calculated_keff = problem.eigenvalues[0];
      }
      else if (fe_degree == 5)
      {
        StaticSPN<1, 5> problem(prm, input_file, false, true);
        calculated_keff = problem.eigenvalues[0];
      }
    }
    else if (dim == 2)
    {
      if (fe_degree == 1)
      {
        StaticSPN<2, 1> problem(prm, input_file, false, true);
        calculated_keff = problem.eigenvalues[0];
      }
      else if (fe_degree == 2)
      {
        StaticSPN<2, 2> problem(prm, input_file, false, true);
        calculated_keff = problem.eigenvalues[0];
      }
      else if (fe_degree == 3)
      {
        StaticSPN<2, 3> problem(prm, input_file, false, true);
        calculated_keff = problem.eigenvalues[0];
      }
      else if (fe_degree == 4)
      {
        StaticSPN<2, 4> problem(prm, input_file, false, true);
        calculated_keff = problem.eigenvalues[0];
      }
      else if (fe_degree == 5)
      {
        StaticSPN<2, 5> problem(prm, input_file, false, true);
        calculated_keff = problem.eigenvalues[0];
      }
    }
    else if (dim == 3)
    {
      if (fe_degree == 1)
      {
        StaticSPN<3, 1> problem(prm, input_file, false, true);
        calculated_keff = problem.eigenvalues[0];
      }
      else if (fe_degree == 2)
      {
        StaticSPN<3, 2> problem(prm, input_file, false, true);
        calculated_keff = problem.eigenvalues[0];
      }
      else if (fe_degree == 3)
      {
        StaticSPN<3, 3> problem(prm, input_file, false, true);
        calculated_keff = problem.eigenvalues[0];
      }
      else if (fe_degree == 4)
      {
        StaticSPN<3, 4> problem(prm, input_file, false, true);
        calculated_keff = problem.eigenvalues[0];

      }
      else if (fe_degree == 5)
      {
        StaticSPN<3, 5> problem(prm, input_file, false, true);
        calculated_keff = problem.eigenvalues[0];
      }
    }
  }
  /* ------------------------------------------------------ */
  /* --------------------- FUll  SPN   -------------------- */
  /* ------------------------------------------------------ */
  else if (transport == "spn")
  {
    if (dim == 1)
    {
      if (fe_degree == 1)
      {
        StaticFullSPN<1, 1> problem(prm, input_file, false, true);
        calculated_keff = problem.eigenvalues[0];
      }
      else if (fe_degree == 2)
      {
        StaticFullSPN<1, 2> problem(prm, input_file, false, true);
        calculated_keff = problem.eigenvalues[0];
      }
      else if (fe_degree == 3)
      {
        StaticFullSPN<1, 3> problem(prm, input_file, false, true);
        calculated_keff = problem.eigenvalues[0];
      }
      else if (fe_degree == 4)
      {
        StaticFullSPN<1, 4> problem(prm, input_file, false, true);
        calculated_keff = problem.eigenvalues[0];
      }
      else if (fe_degree == 5)
      {
        StaticFullSPN<1, 5> problem(prm, input_file, false, true);
        calculated_keff = problem.eigenvalues[0];
      }
    }
    else if (dim == 2)
    {
      if (fe_degree == 1)
      {
        StaticFullSPN<2, 1> problem(prm, input_file, false, true);
        calculated_keff = problem.eigenvalues[0];
      }
      else if (fe_degree == 2)
      {
        StaticFullSPN<2, 2> problem(prm, input_file, false, true);
        calculated_keff = problem.eigenvalues[0];
      }
      else if (fe_degree == 3)
      {
        StaticFullSPN<2, 3> problem(prm, input_file, false, true);
        calculated_keff = problem.eigenvalues[0];
      }
      else if (fe_degree == 4)
      {
        StaticFullSPN<2, 4> problem(prm, input_file, false, true);
        calculated_keff = problem.eigenvalues[0];
      }
      else if (fe_degree == 5)
      {
        StaticFullSPN<2, 5> problem(prm, input_file, false, true);
        calculated_keff = problem.eigenvalues[0];
      }
    }
    else if (dim == 3)
    {
      if (fe_degree == 1)
      {
        StaticFullSPN<3, 1> problem(prm, input_file, false, true);
        calculated_keff = problem.eigenvalues[0];
      }
      else if (fe_degree == 2)
      {
        StaticFullSPN<3, 2> problem(prm, input_file, false, true);
        calculated_keff = problem.eigenvalues[0];
      }
      else if (fe_degree == 3)
      {
        StaticFullSPN<3, 3> problem(prm, input_file, false, true);
        calculated_keff = problem.eigenvalues[0];
      }
      else if (fe_degree == 4)
      {
        StaticFullSPN<3, 4> problem(prm, input_file, false, true);
        calculated_keff = problem.eigenvalues[0];

      }
      else if (fe_degree == 5)
      {
        StaticFullSPN<3, 5> problem(prm, input_file, false, true);
        calculated_keff = problem.eigenvalues[0];
      }
    }
  }
  else
  {
    AssertRelease(false, "Transport Mode not found!");
  }

  AssertRelease(is_similar(calculated_keff, reference_keff, tol),
    "  Error solving test " + input_file + '\n' + "  Calculated k_eff "
    + num_to_str(calculated_keff)
    + " and it should be "
    + num_to_str(reference_keff)
    + '.');

  std::cout << " Passed!" << std::endl;
}

/**
 *
 */
void chek_output_vector (const std::string &out_file,
  const std::string &headline,
  const std::vector<double> &vector_correct,
  const unsigned int n_lines,
  const double tol)
{
  std::cout << "Output... " << out_file << "  " << headline << std::flush;
  std::vector<double> vector_test;

  parse_vector_in_file(out_file, headline, vector_test, n_lines,
    vector_correct.size());

  assert_vectors_similar(vector_test, vector_correct, tol);
  std::cout << " Passed!" << std::endl;
}

/**
 *  @brief Test noise problem through the mean and the l2 norm of the delta_phi.
 */
void test_noise_problem (
  const std::string &input_file,
  const double ref_l2norm_delta_phi,
  const double tol)
{
  std::cout << "Noise ... " << input_file << std::flush;

  ParameterHandler prm;
  prm_declare_entries(prm);
  AssertRelease(fexists(input_file),
    "ERROR!: Input File .prm Does NOT exist\n Use -f input_file.rm  option");
  prm.parse_input(input_file);

  int dim = prm.get_integer("Dimension");
  int fe_degree = prm.get_integer("FE_Degree");
  double calculated_l2norm = 0.0;
  std::string transport = prm.get("Transport_Appr");
  lower_case(transport);
  bool noise = prm.get_bool("Noise_Calculation");
  AssertRelease(noise == true, "Must be a Noise calculation");
  const bool verbose = false;
  const bool silent = true;

  // The template parameters must be a constant:
  // This way, we ensure the compilation of the 3 problems
  // and only create/run the good one
  if (transport == "diffusion")
  {
    if (dim == 1)
    {
      if (fe_degree == 1)
      {
        StaticDiffusion<1, 1> static_prob(prm, input_file, false, true);
        NoiseDiffusion<1, 1> noise_prob(prm, static_prob, false, true);
        calculated_l2norm = noise_prob.delta_phi.l2_norm();
      }
      if (fe_degree == 2)
      {
        StaticDiffusion<1, 2> static_prob(prm, input_file, false, true);
        NoiseDiffusion<1, 2> noise_prob(prm, static_prob, false, true);
        calculated_l2norm = noise_prob.delta_phi.l2_norm();
      }
      if (fe_degree == 3)
      {
        StaticDiffusion<1, 3> static_prob(prm, input_file, false, true);
        NoiseDiffusion<1, 3> noise_prob(prm, static_prob, false, true);
        calculated_l2norm = noise_prob.delta_phi.l2_norm();
      }
      if (fe_degree == 4)
      {
        StaticDiffusion<1, 4> static_prob(prm, input_file, false, true);
        NoiseDiffusion<1, 4> noise_prob(prm, static_prob, false, true);
        calculated_l2norm = noise_prob.delta_phi.l2_norm();
      }
      if (fe_degree == 5)
      {
        StaticDiffusion<1, 5> static_prob(prm, input_file, false, true);
        NoiseDiffusion<1, 5> noise_prob(prm, static_prob, false, true);
        calculated_l2norm = noise_prob.delta_phi.l2_norm();
      }
    }
    if (dim == 2)
    {
      if (fe_degree == 1)
      {
        StaticDiffusion<2, 1> static_prob(prm, input_file, false, true);
        NoiseDiffusion<2, 1> noise_prob(prm, static_prob, false, true);
        calculated_l2norm = noise_prob.delta_phi.l2_norm();
      }
      if (fe_degree == 2)
      {
        StaticDiffusion<2, 2> static_prob(prm, input_file, false, true);
        NoiseDiffusion<2, 2> noise_prob(prm, static_prob, false, true);
        calculated_l2norm = noise_prob.delta_phi.l2_norm();
      }
      if (fe_degree == 3)
      {
        StaticDiffusion<2, 3> static_prob(prm, input_file, false, true);
        NoiseDiffusion<2, 3> noise_prob(prm, static_prob, false, true);
        calculated_l2norm = noise_prob.delta_phi.l2_norm();
      }
      if (fe_degree == 4)
      {
        StaticDiffusion<2, 4> static_prob(prm, input_file, false, true);
        NoiseDiffusion<2, 4> noise_prob(prm, static_prob, false, true);
        calculated_l2norm = noise_prob.delta_phi.l2_norm();
      }
      if (fe_degree == 5)
      {
        StaticDiffusion<2, 5> static_prob(prm, input_file, false, true);
        NoiseDiffusion<2, 5> noise_prob(prm, static_prob, false, true);
        calculated_l2norm = noise_prob.delta_phi.l2_norm();
      }
    }
    if (dim == 3)
    {
      if (fe_degree == 1)
      {
        StaticDiffusion<3, 1> static_prob(prm, input_file, false, true);
        NoiseDiffusion<3, 1> noise_prob(prm, static_prob, false, true);
        calculated_l2norm = noise_prob.delta_phi.l2_norm();
      }
      if (fe_degree == 2)
      {
        StaticDiffusion<3, 2> static_prob(prm, input_file, false, true);
        NoiseDiffusion<3, 2> noise_prob(prm, static_prob, false, true);
        calculated_l2norm = noise_prob.delta_phi.l2_norm();
      }
      if (fe_degree == 3)
      {
        StaticDiffusion<3, 3> static_prob(prm, input_file, false, true);
        NoiseDiffusion<3, 3> noise_prob(prm, static_prob, false, true);
        calculated_l2norm = noise_prob.delta_phi.l2_norm();
      }
      if (fe_degree == 4)
      {
        StaticDiffusion<3, 4> static_prob(prm, input_file, false, true);
        NoiseDiffusion<3, 4> noise_prob(prm, static_prob, false, true);
        calculated_l2norm = noise_prob.delta_phi.l2_norm();
      }
      if (fe_degree == 5)
      {
        StaticDiffusion<3, 5> static_prob(prm, input_file, false, true);
        NoiseDiffusion<3, 5> noise_prob(prm, static_prob, false, true);
        calculated_l2norm = noise_prob.delta_phi.l2_norm();
      }
    }
  }
  if (transport == "spn")
  {
    if (dim == 1)
    {
      if (fe_degree == 1)
      {
        StaticSPN<1, 1> static_prob(prm, input_file, verbose, silent);
        NoiseSPN<1, 1> noise_prob(prm, static_prob, verbose, silent);
        calculated_l2norm = noise_prob.delta_u.l2_norm();

      }
      else if (fe_degree == 2)
      {
        StaticSPN<1, 2> static_prob(prm, input_file, verbose, silent);
        NoiseSPN<1, 2> noise_prob(prm, static_prob, verbose, silent);
        calculated_l2norm = noise_prob.delta_u.l2_norm();
      }
      else if (fe_degree == 3)
      {
        StaticSPN<1, 3> static_prob(prm, input_file, verbose, silent);
        NoiseSPN<1, 3> noise_prob(prm, static_prob, verbose, silent);
        calculated_l2norm = noise_prob.delta_u.l2_norm();
      }
      else if (fe_degree == 4)
      {
        StaticSPN<1, 4> static_prob(prm, input_file, verbose, silent);
        NoiseSPN<1, 4> noise_prob(prm, static_prob, verbose, silent);
        calculated_l2norm = noise_prob.delta_u.l2_norm();
      }
      else if (fe_degree == 5)
      {
        StaticSPN<1, 5> static_prob(prm, input_file, verbose, silent);
        NoiseSPN<1, 5> noise_prob(prm, static_prob, verbose, silent);
        calculated_l2norm = noise_prob.delta_u.l2_norm();
      }
    }
    else if (dim == 2)
    {
      if (fe_degree == 1)
      {
        StaticSPN<2, 1> static_prob(prm, input_file, verbose, silent);
        NoiseSPN<2, 1> noise_prob(prm, static_prob, verbose, silent);
        calculated_l2norm = noise_prob.delta_u.l2_norm();
      }
      else if (fe_degree == 2)
      {
        StaticSPN<2, 2> static_prob(prm, input_file, verbose, silent);
        NoiseSPN<2, 2> noise_prob(prm, static_prob, verbose, silent);
        calculated_l2norm = noise_prob.delta_u.l2_norm();
      }
      else if (fe_degree == 3)
      {
        StaticSPN<2, 3> static_prob(prm, input_file, verbose, silent);
        NoiseSPN<2, 3> noise_prob(prm, static_prob, verbose, silent);
        calculated_l2norm = noise_prob.delta_u.l2_norm();
      }
      else if (fe_degree == 4)
      {
        StaticSPN<2, 4> static_prob(prm, input_file, verbose, silent);
        NoiseSPN<2, 4> noise_prob(prm, static_prob, verbose, silent);
        calculated_l2norm = noise_prob.delta_u.l2_norm();
      }
      else if (fe_degree == 5)
      {
        StaticSPN<2, 5> static_prob(prm, input_file, verbose, silent);
        NoiseSPN<2, 5> noise_prob(prm, static_prob, verbose, silent);
        calculated_l2norm = noise_prob.delta_u.l2_norm();
      }
    }
    else if (dim == 3)
    {
      if (fe_degree == 1)
      {
        StaticSPN<3, 1> static_prob(prm, input_file, verbose, silent);
        NoiseSPN<3, 1> noise_prob(prm, static_prob, verbose, silent);
        calculated_l2norm = noise_prob.delta_u.l2_norm();
      }
      else if (fe_degree == 2)
      {
        StaticSPN<3, 2> static_prob(prm, input_file, verbose, silent);
        NoiseSPN<3, 2> noise_prob(prm, static_prob, verbose, silent);
        calculated_l2norm = noise_prob.delta_u.l2_norm();
      }
      else if (fe_degree == 3)
      {
        StaticSPN<3, 3> static_prob(prm, input_file, verbose, silent);
        NoiseSPN<3, 3> noise_prob(prm, static_prob, verbose, silent);
        calculated_l2norm = noise_prob.delta_u.l2_norm();
      }
      else if (fe_degree == 4)
      {
        StaticSPN<3, 4> static_prob(prm, input_file, verbose, silent);
        NoiseSPN<3, 4> noise_prob(prm, static_prob, verbose, silent);
        calculated_l2norm = noise_prob.delta_u.l2_norm();
      }
      else if (fe_degree == 5)
      {
        StaticSPN<3, 5> static_prob(prm, input_file, verbose, silent);
        NoiseSPN<3, 5> noise_prob(prm, static_prob, verbose, silent);
        calculated_l2norm = noise_prob.delta_u.l2_norm();
      }
    }
  }
  if (transport == "full_spn")
  {
    if (dim == 1)
    {
      if (fe_degree == 1)
      {
        StaticFullSPN<1, 1> static_prob(prm, input_file, verbose, silent);
        NoiseFullSPN<1, 1> noise_prob(prm, static_prob, verbose, silent);
        calculated_l2norm = noise_prob.delta_phi.l2_norm();

      }
      else if (fe_degree == 2)
      {
        StaticFullSPN<1, 2> static_prob(prm, input_file, verbose, silent);
        NoiseFullSPN<1, 2> noise_prob(prm, static_prob, verbose, silent);
        calculated_l2norm = noise_prob.delta_phi.l2_norm();

      }
      else if (fe_degree == 3)
      {
        StaticFullSPN<1, 3> static_prob(prm, input_file, verbose, silent);
        NoiseFullSPN<1, 3> noise_prob(prm, static_prob, verbose, silent);
        calculated_l2norm = noise_prob.delta_phi.l2_norm();
      }
      else if (fe_degree == 4)
      {
        StaticFullSPN<1, 4> static_prob(prm, input_file, verbose, silent);
        NoiseFullSPN<1, 4> noise_prob(prm, static_prob, verbose, silent);
        calculated_l2norm = noise_prob.delta_phi.l2_norm();
      }
      else if (fe_degree == 5)
      {
        StaticFullSPN<1, 5> static_prob(prm, input_file, verbose, silent);
        NoiseFullSPN<1, 5> noise_prob(prm, static_prob, verbose, silent);
        calculated_l2norm = noise_prob.delta_phi.l2_norm();
      }
    }
    else if (dim == 2)
    {
      if (fe_degree == 1)
      {
        StaticFullSPN<2, 1> static_prob(prm, input_file, verbose, silent);
        NoiseFullSPN<2, 1> noise_prob(prm, static_prob, verbose, silent);
        calculated_l2norm = noise_prob.delta_phi.l2_norm();
      }
      else if (fe_degree == 2)
      {
        StaticFullSPN<2, 2> static_prob(prm, input_file, verbose, silent);
        NoiseFullSPN<2, 2> noise_prob(prm, static_prob, verbose, silent);
        calculated_l2norm = noise_prob.delta_phi.l2_norm();

      }
      else if (fe_degree == 3)
      {
        StaticFullSPN<2, 3> static_prob(prm, input_file, verbose, silent);
        NoiseFullSPN<2, 3> noise_prob(prm, static_prob, verbose, silent);
        calculated_l2norm = noise_prob.delta_phi.l2_norm();
      }
      else if (fe_degree == 4)
      {
        StaticFullSPN<2, 4> static_prob(prm, input_file, verbose, silent);
        NoiseFullSPN<2, 4> noise_prob(prm, static_prob, verbose, silent);
      }
      else if (fe_degree == 5)
      {
        StaticFullSPN<2, 5> static_prob(prm, input_file, verbose, silent);
        NoiseFullSPN<2, 5> noise_prob(prm, static_prob, verbose, silent);
        calculated_l2norm = noise_prob.delta_phi.l2_norm();
      }
    }
    else if (dim == 3)
    {
      if (fe_degree == 1)
      {
        StaticFullSPN<3, 1> static_prob(prm, input_file, verbose, silent);
        NoiseFullSPN<3, 1> noise_prob(prm, static_prob, verbose, silent);
        calculated_l2norm = noise_prob.delta_phi.l2_norm();
      }
      else if (fe_degree == 2)
      {
        StaticFullSPN<3, 2> static_prob(prm, input_file, verbose, silent);
        NoiseFullSPN<3, 2> noise_prob(prm, static_prob, verbose, silent);
        calculated_l2norm = noise_prob.delta_phi.l2_norm();
      }
      else if (fe_degree == 3)
      {
        StaticFullSPN<3, 3> static_prob(prm, input_file, verbose, silent);
        NoiseFullSPN<3, 3> noise_prob(prm, static_prob, verbose, silent);
        calculated_l2norm = noise_prob.delta_phi.l2_norm();
      }
      else if (fe_degree == 4)
      {
        StaticFullSPN<3, 4> static_prob(prm, input_file, verbose, silent);
        NoiseFullSPN<3, 4> noise_prob(prm, static_prob, verbose, silent);
        calculated_l2norm = noise_prob.delta_phi.l2_norm();
      }
      else if (fe_degree == 5)
      {
        StaticFullSPN<3, 5> static_prob(prm, input_file, verbose, silent);
        NoiseFullSPN<3, 5> noise_prob(prm, static_prob, verbose, silent);
        calculated_l2norm = noise_prob.delta_phi.l2_norm();
      }
    }
  }

  AssertRelease(calculated_l2norm != 0.0, "Test not done!");

  AssertRelease(is_similar(calculated_l2norm, ref_l2norm_delta_phi, tol),
    "  Error solving test " + input_file + '\n'
    + "  Calculated l2norm "
    + num_to_str(calculated_l2norm)
    + " and it should be "
    + num_to_str(ref_l2norm_delta_phi) + '.');

  std::cout << " Passed!" << std::endl;
}

/**
 * @brief test_sum_vector()
 */
void test_sum_vector ()
{
  std::vector<double> vector(2);
  vector[0] = 1.5;
  vector[1] = 2.5;
  AssertRelease(sum_vector(vector) == 4.0, "Error in sum_vector()");
}

/**
 * @brief test_compute_eigenvalues()
 */
void test_compute_eigenvalues ()
{
  double eigenvalue;
  const int n = 3;
  std::vector<double> eigenvector(n);
  LAPACKFullMatrix<double> matrix(n);
  matrix(0, 0) = 1.0;
  matrix(0, 1) = 1.0;
  matrix(0, 2) = 2.0;
  matrix(1, 0) = 1.0;
  matrix(1, 1) = 1.0;
  matrix(1, 2) = 2.0;
  matrix(2, 0) = 1.0;
  matrix(2, 1) = 1.0;
  matrix(2, 2) = 3.0;
  compute_max_eig(matrix, eigenvalue, eigenvector);
  AssertRelease(is_similar(eigenvalue, 4.56155281280882),
    "Error 1 in compute_eigenvalues");
  AssertRelease(eigenvector.size() == n, "Error 2 in compute_eigenvalues");
  AssertRelease(is_similar(eigenvector[0], -0.524114),
    "Error 3 in compute_eigenvalues");
  AssertRelease(is_similar(eigenvector[1], -0.524114),
    "Error 4 in compute_eigenvalues");
  AssertRelease(is_similar(eigenvector[2], -0.671273),
    "Error 5 in compute_eigenvalues");
}

/**
 * @brief test_lower_case()
 */
void test_lower_case ()
{
  AssertRelease(lower_case("WORD") == "word", "Error in Test 1");
  AssertRelease(lower_case("word") == "word", "Error in Test 2");
  AssertRelease(lower_case("WoRd") == "word", "Error in Test 3");
  AssertRelease(lower_case("123") == "123", "Error in Test 4");
  AssertRelease(lower_case("Num123NUM") == "num123num", "Error in Test 5");
}

/**
 * @brief test_copy_to
 */
void test_copy_to ()
{
  PETScWrappers::MPI::BlockVector vec1;
  const unsigned int n_blocks = 3;
  const unsigned int n_size_per_block = 2;
  const unsigned int n_size = n_blocks * n_size_per_block;
  vec1.reinit(n_blocks, PETSC_COMM_WORLD, n_size_per_block, n_size_per_block);

  Vec vec2, vec3;
  VecCreateMPI(PETSC_COMM_WORLD, n_size, n_size, &vec2);
  VecCreateMPI(PETSC_COMM_WORLD, n_size, n_size, &vec3);
  VecAssemblyBegin(vec2);
  for (int i = 0; i < static_cast<int>(n_size); ++i)
  {
    double val = static_cast<double>(i);
    VecSetValues(vec2, 1, &i, &val, INSERT_VALUES);
  }
  VecAssemblyEnd(vec2);

  copy_to_BlockVector(vec1, vec2);
  copy_to_Vec(vec3, vec1);
}

/**
 * @brief test_round
 */
void test_round ()
{
  double num = 1.23456789;
  AssertRelease(round(num) == 1.0, "Error in Test 1");
  AssertRelease(round(num, 0) == 1.0, "Error in Test 2");
  AssertRelease(round(num, 1) == 1.2, "Error in Test 3");
  AssertRelease(round(num, 2) == 1.23, "Error in Test 4");
}

/**
 *
 */
void test_child_pos ()
{
  std::vector<unsigned int> pos;
  std::vector<unsigned int> ref_pos;

  //  child_pos (const unsigned int child,
  //             const unsigned int n_levels,
  //             const unsigned int dim)
  // dim == 1
  const double tol = 1e-4;
  ref_pos =
              { 3 };
  pos = child_pos(3, 3, 1);
  assert_vectors_similar(pos, ref_pos, tol);

  // dim==2
  ref_pos =
              { 0, 0 };
  pos = child_pos(0, 1, 2);
  assert_vectors_similar(pos, ref_pos, tol);

  ref_pos =
              { 1, 1 };
  pos = child_pos(3, 1, 2);
  assert_vectors_similar(pos, ref_pos, tol);

  ref_pos =
              { 0, 1 };
  pos = child_pos(2, 1, 2);
  assert_vectors_similar(pos, ref_pos, tol);

  ref_pos =
              { 2, 1 };
  pos = child_pos(6, 2, 2);
  assert_vectors_similar(pos, ref_pos, tol);

  ref_pos =
              { 1, 3 };
  pos = child_pos(11, 2, 2);
  assert_vectors_similar(pos, ref_pos, tol);

  ref_pos =
              { 5, 5 };
  pos = child_pos(51, 3, 2);
  assert_vectors_similar(pos, ref_pos, tol);

  ref_pos =
              { 1, 6 };
  pos = child_pos(41, 3, 2);
  assert_vectors_similar(pos, ref_pos, tol);

  // dim==3
  ref_pos =
              { 1, 0, 0 };
  pos = child_pos(1, 1, 3);
  assert_vectors_similar(pos, ref_pos, tol);

  ref_pos =
              { 0, 1, 1 };
  pos = child_pos(6, 1, 3);
  assert_vectors_similar(pos, ref_pos, tol);

  ref_pos =
              { 3, 1, 0 };
  pos = child_pos(11, 2, 3);
  assert_vectors_similar(pos, ref_pos, tol);

  ref_pos =
              { 1, 3, 2 };
  pos = child_pos(51, 2, 3);
  assert_vectors_similar(pos, ref_pos, tol);

  ref_pos =
              { 3, 0, 2 };
  pos = child_pos(41, 2, 3);
  assert_vectors_similar(pos, ref_pos, tol);
}

/**
 *
 */
void test_child_at_face ()
{

  // child_at_face ( face, child, n_children, dim)
  // AssertRelease(child_at_face(face, child, n_children, dim) == false);

  // dim=1
  AssertRelease(child_at_face(1, 0, 1, 1) == true, "Failed Test 0");
  AssertRelease(child_at_face(0, 0, 2, 1) == true, "Failed Test 1");
  AssertRelease(child_at_face(1, 0, 8, 1) == false, "Failed Test 2");

  // dim=2
  AssertRelease(child_at_face(1, 56, 64, 2) == false, "Failed Test 3");
  AssertRelease(child_at_face(0, 0, 4, 2) == true, "Failed Test 4");
  AssertRelease(child_at_face(2, 20, 64, 2) == true, "Failed Test 5");
  AssertRelease(child_at_face(3, 20, 64, 2) == false, "Failed Test 6");
  AssertRelease(child_at_face(3, 46, 64, 2) == true, "Failed Test 7");

  // dim=3
  AssertRelease(child_at_face(0, 0, 8, 3) == true, "Failed Test 8");
  AssertRelease(child_at_face(3, 2, 8, 3) == true, "Failed Test 9");

  AssertRelease(child_at_face(5, 3, 8, 3) == false, "Failed Test 10");
  AssertRelease(child_at_face(4, 20, 64, 3) == false, "Failed Test 11");
  AssertRelease(child_at_face(3, 8, 64, 3) == false, "Failed Test 12");
  AssertRelease(child_at_face(1, 57, 64, 3) == true, "Failed Test 13");
  AssertRelease(child_at_face(5, 55, 64, 3) == true, "Failed Test 14");

}

/**
 * @brief run_tests_utils
 */
void run_tests_utils ()
{
  std::cout << "Unit Testing utils..." << std::flush;

  test_sum_vector();
  test_compute_eigenvalues();
  test_lower_case();
  test_round();
  test_copy_to();
  test_child_pos();
  test_child_at_face();

  std::cout << " Passed!" << std::endl;
}

///**
// * @brief run_test_static_rom
// */
//void run_test_static_rom (
//  const std::string &input_file,
//  unsigned int n_tests)
//{
//  std::cout << "Testing ROM Static.. " << input_file << " " << std::flush;
//
//  ParameterHandler prm;
//  prm_declare_entries(prm);
//  AssertRelease(fexists(input_file),
//    "ERROR!: Input File .prm Does NOT exist\n Use -f input_file.rm  option");
//  prm.parse_input(input_file);
//
//  int dim = prm.get_integer("Dimension");
//  AssertRelease(dim == 3,
//    "This test is only implemented for problems of dimension 3.");
//
//  int fe_degree = prm.get_integer("FE_Degree");
//  AssertRelease(fe_degree == 1,
//    "This test is only implemented for problems of FE Degree 1.");
//
//  std::string transport = prm.get("Transport_Appr");
//  lower_case(transport);
//  AssertRelease(transport == "diffusion",
//    "This test is only implemented for diffusion.");
//
//  std::string type_per = prm.get("Type_Perturbation");
//  AssertRelease(type_per == "Rods",
//    "This test is implemented for Bars Transient");
//
//  bool rom = prm.get_bool("ROM_Transient");
//  AssertRelease(rom, "This test is implemented for ROM Computation");
//
//  double rom_eig;
//  std::vector<double> static_eig(n_tests);
//  std::vector<double> rom_eigs(n_tests);
//
//  StaticDiffusion<3, 1> static_prob(prm, input_file, false, true);
//  ROMKinetics<3, 1> rom_prob(prm, static_prob, false, true, false);
//
//  const double time_step = rom_prob.t_end / n_tests;
//
//  rom_prob.snapshots.resize(1);
//  rom_prob.snapshots[0].resize(n_tests);
//  for (unsigned int nt = 0; nt < n_tests; nt++)
//  {
//    static_prob.perturbation.move_bars(nt * time_step);
//
//    // Compute eigenvalues with static_problem
//    static_prob.assemble_system_lambda();
//    static_prob.solve_eps();
//    static_eig[nt] = static_prob.eigenvalues[0];
//    static_prob.phi[0].compress(VectorOperation::insert);
//    rom_prob.snapshots[0][nt] = static_prob.phi[0];
//  }
//
//  for (unsigned int nt = 0; nt < n_tests; nt++)
//  {
//    LAPACKFullMatrix<double> romT(n_tests);
//    LAPACKFullMatrix<double> romTM(n_tests);
//    LAPACKFullMatrix<double> romM(n_tests);
//
//    static_prob.perturbation.move_bars(nt * time_step);
//
//    // Compute eigenvalues with ROM method
//    rom_prob.compute_pod_basis_LUPOD_monolithic(rom_prob.snapshots[0]);
//
//    // We use the matrices of the static problem because F in ROM is multiplied by (1-beta)
//    static_prob.assemble_system_lambda();
//
//    for (unsigned int b1 = 0; b1 < n_tests; b1++)
//      for (unsigned int b2 = 0; b2 < n_tests; b2++)
//      {
//        romT(b1, b2) = static_prob.T.vmult_dot(rom_prob.snap_basis[b1],
//          rom_prob.snap_basis[b2]);
//        romM(b1, b2) = static_prob.F.vmult_dot(rom_prob.snap_basis[b1],
//          rom_prob.snap_basis[b2]);
//      }
//
//    static_prob.T.clear();
//    static_prob.F.clear();
//
//    romT.invert();
//    romT.mmult(romTM, romM);
//    romTM.compute_eigenvalues(true);
//    for (unsigned int e = 0; e < n_tests; e++)
//      rom_eigs[e] = romTM.eigenvalue(e).real();
//    rom_eig = *std::max_element(rom_eigs.begin(), rom_eigs.end());
//
//    AssertRelease(std::abs(rom_eig - static_eig[nt]) < 1e-5,
//      "  Error solving test " + input_file + '\n'
//      + "  Calculated ROM "
//      + num_to_str(rom_eig)
//      + " and calculated Static "
//      + num_to_str(static_eig[nt])
//      + '.');
//  }
//
//  std::cout << " Passed!" << std::endl;
//}

/**
 * @brief run_test_rom_LUPOD
 * Test LUPOD Technique
 */
//void run_test_rom_LUPOD_1 ()
//{
//  std::string input_file = "test/1D_hom_5cells_mov_prec/1D_5cells_f1_rom_LUPOD.prm";
//  std::cout << "Testing ROM LUPOD 1... " << input_file << " " << std::flush;
//
//  ParameterHandler prm;
//  prm_declare_entries(prm);
//  AssertRelease(fexists(input_file),
//    "ERROR!: Input File .prm Does NOT exist\n Use -f input_file.rm  option");
//  prm.parse_input(input_file);
//
//  std::string transport = prm.get("Transport_Appr");
//  lower_case(transport);
//  AssertRelease(transport == "diffusion",
//    "This test is only implemented for diffusion.");
//
//  int fe_degree = prm.get_integer("FE_Degree");
//  AssertRelease(fe_degree == 1, "This test is implemented for FE_Degree==1");
//
//  bool rom = prm.get_bool("ROM_Transient");
//  AssertRelease(rom, "This test is implemented for ROM Computation");
//
//  StaticDiffusion<1, 1> static_prob(prm, input_file, false, true);
//  ROMKinetics<1, 1> rom_prob(prm, static_prob, false, true, true);
//  const double tol = 1e-5;
//  std::vector<unsigned int> points_reference =
//                                                 { 3, 1, 4 };
//  std::vector<unsigned int> snaps_reference =
//                                                { 3, 1, 4 };
//  //  std::cout << "rom_prob.snaps" << std::endl;
//  //  print_vector(rom_prob.snaps);
//  //  std::cout << " rom_prob.points" << std::endl;
//  //  print_vector(rom_prob.points);
//  //  std::cout << " rom_prob.epsilon_M " << rom_prob.epsilon_M << std::endl;
//  //  std::cout << " rom_prob.epsilon_N " << rom_prob.epsilon_N << std::endl;
//
//  assert_vectors_similar(rom_prob.snaps, snaps_reference, tol);
//  assert_vectors_similar(rom_prob.points, points_reference, tol);
//
//  PETScWrappers::MPI::Vector dst0;
//  std::vector<std::vector<double> >
//  U_red_ref =
//                {
//                    { -7.554602e-01, +4.166607e-01, -5.056419e-01 },
//                    { -4.931731e-01, -8.696971e-01, +2.018046e-02 },
//                    { -4.313468e-01, +2.646145e-01, +8.625074e-01 }
//                };
//
//  // Test Elements
//  for (unsigned int i = 0; i < rom_prob.snap_basis_red.size(); ++i)
//    for (unsigned int j = 0; j < rom_prob.snap_basis_red[0].size(); ++j)
//    {
//      AssertRelease(is_similar(U_red_ref[j][i], rom_prob.snap_basis_red[i][j], tol),
//        "Error in U_red_ref[" + num_to_str(i) + "]" + "[" + num_to_str(i) + "]");
//    }
//
//  // singular_values = { 1.52834, 0.587737, 0.0365, 3.23611e-16}
//
//  // Test U_full
//  std::vector<std::vector<double> >
//  U_full_ref =
//                 {
//                     { +1.775534e-17, -9.415731e-17, -2.753979e-15 },
//                     { -4.931731e-01, -8.696971e-01, +2.018046e-02 },
//                     { -7.366730e-01, -3.752936e-01, +8.965586e-01 },
//                     { -7.554602e-01, +4.166607e-01, -5.056419e-01 },
//                     { -4.313468e-01, +2.646145e-01, +8.625074e-01 },
//                     { +5.697307e-17, -1.716882e-16, -1.704035e-15 },
//                 };
//
//  // Test Elements
//  for (unsigned int i = 0; i < rom_prob.snap_basis.size(); ++i)
//    for (unsigned int j = 0; j < rom_prob.snap_basis[0].size(); ++j)
//    {
//      AssertRelease(is_similar(U_full_ref[j][i], rom_prob.snap_basis[i][j], tol),
//        "Error in U_full[" + num_to_str(i) + "]" + "[" + num_to_str(i) + "]");
//    }
//
//  std::cout << " Passed!" << std::endl;
//}
//
///**
// * @brief run_test_rom_LUPOD
// * Test LUPOD technique
// */
//void run_test_rom_LUPOD_2 ()
//{
//  std::string input_file = "test/1D_hom_5cells_mov_prec/1D_5cells_f1_rom_LUPOD2.prm";
//  std::cout << "Testing ROM LUPOD 2... " << input_file << " " << std::flush;
//
//  ParameterHandler prm;
//  prm_declare_entries(prm);
//  AssertRelease(fexists(input_file),
//    "ERROR!: Input File .prm Does NOT exist\n Use -f input_file.rm  option");
//  prm.parse_input(input_file);
//
//  std::string transport = prm.get("Transport_Appr");
//  lower_case(transport);
//  AssertRelease(transport == "diffusion",
//    "This test is only implemented for diffusion.");
//
//  int fe_degree = prm.get_integer("FE_Degree");
//  AssertRelease(fe_degree == 2, "This test is implemented for FE_Degree==1");
//
//  bool rom = prm.get_bool("ROM_Transient");
//  AssertRelease(rom, "This test is implemented for ROM Computation");
//
//  StaticDiffusion<1, 2> static_prob(prm, input_file, false, true);
//  ROMKinetics<1, 2> rom_prob(prm, static_prob, false, true, true);
//  const double tol = 1e-6;
//  std::vector<unsigned int> snaps_reference =
//                                                { 1, 2 };
//  std::vector<unsigned int> points_reference =
//                                                 { 4, 5 };
//
//  assert_vectors_similar(rom_prob.snaps, snaps_reference, tol);
//  assert_vectors_similar(rom_prob.points, points_reference, tol);
//  std::vector<std::vector<double> >
//  U_red_ref =
//                {
//                    { -0.729106, -0.684401 },
//                    { -0.684401, +0.729106 }
//                };
//
//  // Test Elements
//  for (unsigned int i = 0; i < rom_prob.snap_basis_red.size(); ++i)
//    for (unsigned int j = 0; j < rom_prob.snap_basis_red[0].size(); ++j)
//    {
//      AssertRelease(is_similar(U_red_ref[j][i], rom_prob.snap_basis_red[i][j], tol),
//        "Error in U_red[" + num_to_str(i) + "]" + "[" + num_to_str(i) + "]");
//    }
//
//  // Test U_full
//  std::vector<std::vector<double> > U_full_ref =
//                                                   {
//                                                       { -0.000000001266899,
//                                                         +0.000000001404289 },
//                                                       { -0.588889993842957,
//                                                         -0.762939586299597 },
//                                                       { -0.330700849029543,
//                                                         -0.481982160696203 },
//                                                       { -0.758143532925241,
//                                                         -0.159583583017522 },
//                                                       { -0.729105631228219,
//                                                         -0.684401182429795 },
//                                                       { -0.684401182429795,
//                                                         +0.729105631228219 },
//                                                       { -0.741655760998246,
//                                                         +0.443931888864489 },
//                                                       { -0.375852267581478,
//                                                         +0.439099210411635 },
//                                                       { -0.561536596313876,
//                                                         +0.710273354101464 },
//                                                       { -0.000000002552288,
//                                                         +0.000000002829072 },
//                                                       { -0.180285863103333,
//                                                         +0.163023661494686 },
//                                                   };
//
//  // Test Elements
//  for (unsigned int i = 0; i < rom_prob.snap_basis.size(); ++i)
//    for (unsigned int j = 0; j < rom_prob.snap_basis[0].size(); ++j)
//    {
//      AssertRelease(is_similar(U_full_ref[j][i], rom_prob.snap_basis[i][j], tol),
//        "Error in U_full[" + num_to_str(i) + "]" + "[" + num_to_str(i) + "]");
//    }
//  // singular_values = { 0.740887,: 0.337672}
//
//  // Test vmult_row
//  rom_prob.assemble_matrices();
//  PETScWrappers::MPI::BlockVector src(rom_prob.n_groups, rom_prob.comm, rom_prob.n_dofs,
//    rom_prob.n_dofs);
//  double dst = 0.0;
//  src = 1.0; // Set all vector entries to ones
//  rom_prob.F.vmult_row(dst, src, 3);
//
//  AssertRelease(is_similar(dst, 0.178074, tol), "  Error in vmult_row ");
//
//  std::cout << " Passed!" << std::endl;
//}
//<|MERGE_RESOLUTION|>--- conflicted
+++ resolved
@@ -20,7 +20,6 @@
 #include "../include/rom/rom_kinetics.h"
 #include "../include/rom/rom_utils.h"
 
-
 using namespace dealii;
 
 /**
@@ -30,35 +29,6 @@
 {
   std::string input_file, out_file;
 
-
-  //
-  // ---------------------- TEST ROM ----------------------- //
-  //
-  //
-  // Test
-<<<<<<< HEAD
-  //test_LUPOD_extended ();
-  // input_file = "test/1D_hom_5cells_mov_prec/1D_5cells_f1_rom.prm";
-  //run_test_rom_LUPOD_1();
-  // input_file = "test/1D_hom_5cells_mov_prec/1D_5cells_f1_rom.prm";
-  //run_test_rom_LUPOD_2();
-=======
-  test_POD_groupwise();
-  test_LUPOD_extended ();
-  test_LUPOD_extended_group_wise();
-
-
-//  // input_file = "test/1D_hom_5cells_mov_prec/1D_5cells_f1_rom.prm";
-//  run_test_rom_LUPOD_1();
-//  // input_file = "test/1D_hom_5cells_mov_prec/1D_5cells_f1_rom.prm";
-//  run_test_rom_LUPOD_2();
->>>>>>> b6601485
-
-
-
-  //input_file = "test/3D_Langenbuch/3D_Langenbuch_rom_rods.prm";
-  //run_test_static_rom(input_file, 3);
-
 #ifdef DEBUG
   std::cout<<" Compiled in DEBUG mode! "<<std::endl;
   std::cout<<" Tests does not work in this mode. "<<std::endl;
@@ -73,6 +43,12 @@
 
   // Run test in utils.cc
   run_tests_utils();
+  // ---------------------------------------------------------------------//
+  // ----------------------------- TEST ROM ------------------------------//
+  // ---------------------------------------------------------------------//
+  test_POD_groupwise();
+  test_LUPOD_extended();
+  test_LUPOD_extended_group_wise();
 
   //-----------------------------------------------------------------//
   // TEST 1D_hom_slab_2cm
@@ -363,8 +339,9 @@
   // --------------------------------------------------------------- //
   // 2D Rectangular Borders Perturbation
   // --------------------------------------------------------------- //
-  //input_file = "test/2D_test_vibration/2D_test.prm";
-  //test_noise_problem(input_file, 0.465861); //TODO
+  input_file = "test/2D_test_vibration/2D_test.prm";
+  test_noise_problem(input_file, 0.372685);
+  //test_noise_problem(input_file, 0.465861);
 
   input_file = "test/2D_test_vibration/2D_test_ref.prm";
   test_noise_problem(input_file, 0.389968);
@@ -373,8 +350,9 @@
   // --------------------------------------------------------------- //
   // 2D Hexagonal Borders Perturbation
   // --------------------------------------------------------------- //
-  //input_file = "test/2D_test_vibration_hex/2D_test.prm"; //TODO
+  input_file = "test/2D_test_vibration_hex/2D_test.prm";
   //test_noise_problem(input_file, 0.465927);
+  test_noise_problem(input_file, 0.372745);
 
   //
   // --------------------------------------------------------------- //
@@ -398,7 +376,6 @@
   //
   // --------------------------------------------------------------- //
   //  TEST MESHES
-
   // Test rectangular mesh + distributed + Rods:
 
   double power_double[] =
@@ -420,13 +397,11 @@
   test_keff_problem(input_file, 0.801286);
   test_power_evolution(input_file, power_double_hex_d, 1e-4);
 
-  ////-----------------------------------------------------------------//
-
+  //-------------------------------------------------------------------//
   // Test Type of Perturbations:
 
   // TEST 3D Langenbuch
   // Test Langenbuch reactor with Rods:"
-
   std::vector<double> power_one(2, 1.0);
   input_file = "test/3D_Langenbuch/3D_Langenbuch_ds.prm";
   test_keff_problem(input_file, 1.00023);
@@ -650,13 +625,15 @@
                                       1.3178183043,
                                       1.3821574851, 1.4532397975, 1.5321485764 };
   std::vector<double> power_7_groups_fi_nc(power_7_groups_Fi_nc,
-    power_7_groups_Fi_nc
-    + sizeof(power_7_groups_Fi_nc) / sizeof(double));
+    power_7_groups_Fi_nc + sizeof(power_7_groups_Fi_nc) / sizeof(double));
+
+
+  //run_test_rom_LUPOD_1();
+  //run_test_rom_LUPOD_2();
+  //input_file = "test/3D_Langenbuch/3D_Langenbuch_rom_rods.prm";
+  //run_test_static_rom(input_file, 3);
 
   // ---------------------------------------------------------------------//
-
-// TODO
-
   std::cout << std::endl;
   std::cout << "  ALL TEST PASSED!" << std::endl;
   std::cout << std::endl;
@@ -1813,184 +1790,176 @@
  * @brief run_test_rom_LUPOD
  * Test LUPOD Technique
  */
-//void run_test_rom_LUPOD_1 ()
-//{
-//  std::string input_file = "test/1D_hom_5cells_mov_prec/1D_5cells_f1_rom_LUPOD.prm";
-//  std::cout << "Testing ROM LUPOD 1... " << input_file << " " << std::flush;
-//
-//  ParameterHandler prm;
-//  prm_declare_entries(prm);
-//  AssertRelease(fexists(input_file),
-//    "ERROR!: Input File .prm Does NOT exist\n Use -f input_file.rm  option");
-//  prm.parse_input(input_file);
-//
-//  std::string transport = prm.get("Transport_Appr");
-//  lower_case(transport);
-//  AssertRelease(transport == "diffusion",
-//    "This test is only implemented for diffusion.");
-//
-//  int fe_degree = prm.get_integer("FE_Degree");
-//  AssertRelease(fe_degree == 1, "This test is implemented for FE_Degree==1");
-//
-//  bool rom = prm.get_bool("ROM_Transient");
-//  AssertRelease(rom, "This test is implemented for ROM Computation");
-//
-//  StaticDiffusion<1, 1> static_prob(prm, input_file, false, true);
-//  ROMKinetics<1, 1> rom_prob(prm, static_prob, false, true, true);
-//  const double tol = 1e-5;
-//  std::vector<unsigned int> points_reference =
-//                                                 { 3, 1, 4 };
-//  std::vector<unsigned int> snaps_reference =
-//                                                { 3, 1, 4 };
-//  //  std::cout << "rom_prob.snaps" << std::endl;
-//  //  print_vector(rom_prob.snaps);
-//  //  std::cout << " rom_prob.points" << std::endl;
-//  //  print_vector(rom_prob.points);
-//  //  std::cout << " rom_prob.epsilon_M " << rom_prob.epsilon_M << std::endl;
-//  //  std::cout << " rom_prob.epsilon_N " << rom_prob.epsilon_N << std::endl;
-//
-//  assert_vectors_similar(rom_prob.snaps, snaps_reference, tol);
-//  assert_vectors_similar(rom_prob.points, points_reference, tol);
-//
-//  PETScWrappers::MPI::Vector dst0;
-//  std::vector<std::vector<double> >
-//  U_red_ref =
-//                {
-//                    { -7.554602e-01, +4.166607e-01, -5.056419e-01 },
-//                    { -4.931731e-01, -8.696971e-01, +2.018046e-02 },
-//                    { -4.313468e-01, +2.646145e-01, +8.625074e-01 }
-//                };
-//
-//  // Test Elements
-//  for (unsigned int i = 0; i < rom_prob.snap_basis_red.size(); ++i)
-//    for (unsigned int j = 0; j < rom_prob.snap_basis_red[0].size(); ++j)
-//    {
-//      AssertRelease(is_similar(U_red_ref[j][i], rom_prob.snap_basis_red[i][j], tol),
-//        "Error in U_red_ref[" + num_to_str(i) + "]" + "[" + num_to_str(i) + "]");
-//    }
-//
-//  // singular_values = { 1.52834, 0.587737, 0.0365, 3.23611e-16}
-//
-//  // Test U_full
-//  std::vector<std::vector<double> >
-//  U_full_ref =
-//                 {
-//                     { +1.775534e-17, -9.415731e-17, -2.753979e-15 },
-//                     { -4.931731e-01, -8.696971e-01, +2.018046e-02 },
-//                     { -7.366730e-01, -3.752936e-01, +8.965586e-01 },
-//                     { -7.554602e-01, +4.166607e-01, -5.056419e-01 },
-//                     { -4.313468e-01, +2.646145e-01, +8.625074e-01 },
-//                     { +5.697307e-17, -1.716882e-16, -1.704035e-15 },
-//                 };
-//
-//  // Test Elements
-//  for (unsigned int i = 0; i < rom_prob.snap_basis.size(); ++i)
-//    for (unsigned int j = 0; j < rom_prob.snap_basis[0].size(); ++j)
-//    {
-//      AssertRelease(is_similar(U_full_ref[j][i], rom_prob.snap_basis[i][j], tol),
-//        "Error in U_full[" + num_to_str(i) + "]" + "[" + num_to_str(i) + "]");
-//    }
-//
-//  std::cout << " Passed!" << std::endl;
-//}
-//
-///**
-// * @brief run_test_rom_LUPOD
-// * Test LUPOD technique
-// */
-//void run_test_rom_LUPOD_2 ()
-//{
-//  std::string input_file = "test/1D_hom_5cells_mov_prec/1D_5cells_f1_rom_LUPOD2.prm";
-//  std::cout << "Testing ROM LUPOD 2... " << input_file << " " << std::flush;
-//
-//  ParameterHandler prm;
-//  prm_declare_entries(prm);
-//  AssertRelease(fexists(input_file),
-//    "ERROR!: Input File .prm Does NOT exist\n Use -f input_file.rm  option");
-//  prm.parse_input(input_file);
-//
-//  std::string transport = prm.get("Transport_Appr");
-//  lower_case(transport);
-//  AssertRelease(transport == "diffusion",
-//    "This test is only implemented for diffusion.");
-//
-//  int fe_degree = prm.get_integer("FE_Degree");
-//  AssertRelease(fe_degree == 2, "This test is implemented for FE_Degree==1");
-//
-//  bool rom = prm.get_bool("ROM_Transient");
-//  AssertRelease(rom, "This test is implemented for ROM Computation");
-//
-//  StaticDiffusion<1, 2> static_prob(prm, input_file, false, true);
-//  ROMKinetics<1, 2> rom_prob(prm, static_prob, false, true, true);
-//  const double tol = 1e-6;
-//  std::vector<unsigned int> snaps_reference =
-//                                                { 1, 2 };
-//  std::vector<unsigned int> points_reference =
-//                                                 { 4, 5 };
-//
-//  assert_vectors_similar(rom_prob.snaps, snaps_reference, tol);
-//  assert_vectors_similar(rom_prob.points, points_reference, tol);
-//  std::vector<std::vector<double> >
-//  U_red_ref =
-//                {
-//                    { -0.729106, -0.684401 },
-//                    { -0.684401, +0.729106 }
-//                };
-//
-//  // Test Elements
-//  for (unsigned int i = 0; i < rom_prob.snap_basis_red.size(); ++i)
-//    for (unsigned int j = 0; j < rom_prob.snap_basis_red[0].size(); ++j)
-//    {
-//      AssertRelease(is_similar(U_red_ref[j][i], rom_prob.snap_basis_red[i][j], tol),
-//        "Error in U_red[" + num_to_str(i) + "]" + "[" + num_to_str(i) + "]");
-//    }
-//
-//  // Test U_full
-//  std::vector<std::vector<double> > U_full_ref =
-//                                                   {
-//                                                       { -0.000000001266899,
-//                                                         +0.000000001404289 },
-//                                                       { -0.588889993842957,
-//                                                         -0.762939586299597 },
-//                                                       { -0.330700849029543,
-//                                                         -0.481982160696203 },
-//                                                       { -0.758143532925241,
-//                                                         -0.159583583017522 },
-//                                                       { -0.729105631228219,
-//                                                         -0.684401182429795 },
-//                                                       { -0.684401182429795,
-//                                                         +0.729105631228219 },
-//                                                       { -0.741655760998246,
-//                                                         +0.443931888864489 },
-//                                                       { -0.375852267581478,
-//                                                         +0.439099210411635 },
-//                                                       { -0.561536596313876,
-//                                                         +0.710273354101464 },
-//                                                       { -0.000000002552288,
-//                                                         +0.000000002829072 },
-//                                                       { -0.180285863103333,
-//                                                         +0.163023661494686 },
-//                                                   };
-//
-//  // Test Elements
-//  for (unsigned int i = 0; i < rom_prob.snap_basis.size(); ++i)
-//    for (unsigned int j = 0; j < rom_prob.snap_basis[0].size(); ++j)
-//    {
-//      AssertRelease(is_similar(U_full_ref[j][i], rom_prob.snap_basis[i][j], tol),
-//        "Error in U_full[" + num_to_str(i) + "]" + "[" + num_to_str(i) + "]");
-//    }
-//  // singular_values = { 0.740887,: 0.337672}
-//
-//  // Test vmult_row
-//  rom_prob.assemble_matrices();
-//  PETScWrappers::MPI::BlockVector src(rom_prob.n_groups, rom_prob.comm, rom_prob.n_dofs,
-//    rom_prob.n_dofs);
-//  double dst = 0.0;
-//  src = 1.0; // Set all vector entries to ones
-//  rom_prob.F.vmult_row(dst, src, 3);
-//
-//  AssertRelease(is_similar(dst, 0.178074, tol), "  Error in vmult_row ");
-//
-//  std::cout << " Passed!" << std::endl;
-//}
-//+/**
+ void run_test_rom_LUPOD_1 ()
+ {
+ std::string input_file = "test/1D_hom_5cells_mov_prec/1D_5cells_f1_rom_LUPOD.prm";
+ std::cout << "Testing ROM LUPOD 1... " << input_file << " " << std::flush;
+
+ ParameterHandler prm;
+ prm_declare_entries(prm);
+ AssertRelease(fexists(input_file),
+ "ERROR!: Input File .prm Does NOT exist\n Use -f input_file.rm  option");
+ prm.parse_input(input_file);
+
+ std::string transport = prm.get("Transport_Appr");
+ lower_case(transport);
+ AssertRelease(transport == "diffusion",
+ "This test is only implemented for diffusion.");
+
+ int fe_degree = prm.get_integer("FE_Degree");
+ AssertRelease(fe_degree == 1, "This test is implemented for FE_Degree==1");
+
+ bool rom = prm.get_bool("ROM_Transient");
+ AssertRelease(rom, "This test is implemented for ROM Computation");
+
+ StaticDiffusion<1, 1> static_prob(prm, input_file, false, true);
+ ROMKinetics<1, 1> rom_prob(prm, static_prob, false, true, true);
+ const double tol = 1e-5;
+ std::vector<unsigned int> points_reference =
+ { 3, 1, 4 };
+ std::vector<unsigned int> snaps_reference =
+ { 3, 1, 4 };
+ std::cout << "rom_prob.snaps" << std::endl;
+ print_vector(rom_prob.snaps);
+ std::cout << " rom_prob.points" << std::endl;
+ print_vector(rom_prob.points);
+ std::cout << " rom_prob.epsilon_M " << rom_prob.epsilon_M << std::endl;
+ std::cout << " rom_prob.epsilon_N " << rom_prob.epsilon_N << std::endl;
+
+ assert_vectors_similar(rom_prob.snaps, snaps_reference, tol);
+ assert_vectors_similar(rom_prob.points, points_reference, tol);
+
+ PETScWrappers::MPI::Vector dst0;
+ std::vector<std::vector<double> >
+ U_red_ref =
+ {
+ { -7.554602e-01, +4.166607e-01, -5.056419e-01 },
+ { -4.931731e-01, -8.696971e-01, +2.018046e-02 },
+ { -4.313468e-01, +2.646145e-01, +8.625074e-01 }
+ };
+
+ // Test Elements
+ for (unsigned int i = 0; i < rom_prob.snap_basis_red.size(); ++i)
+ for (unsigned int j = 0; j < rom_prob.snap_basis_red[0].size(); ++j)
+ {
+ AssertRelease(is_similar(U_red_ref[j][i], rom_prob.snap_basis_red[i][j], tol),
+ "Error in U_red_ref[" + num_to_str(i) + "]" + "[" + num_to_str(i) + "]");
+ }
+ // singular_values = { 1.52834, 0.587737, 0.0365, 3.23611e-16}
+
+ //Test U_full
+ std::vector<std::vector<double> >
+ U_full_ref =
+ {
+ { +1.775534e-17, -9.415731e-17, -2.753979e-15 },
+ { -4.931731e-01, -8.696971e-01, +2.018046e-02 },
+ { -7.366730e-01, -3.752936e-01, +8.965586e-01 },
+ { -7.554602e-01, +4.166607e-01, -5.056419e-01 },
+ { -4.313468e-01, +2.646145e-01, +8.625074e-01 },
+ { +5.697307e-17, -1.716882e-16, -1.704035e-15 },
+ };
+
+ // Test Elements
+ for (unsigned int i = 0; i < rom_prob.snap_basis.size(); ++i)
+ for (unsigned int j = 0; j < rom_prob.snap_basis[0].size(); ++j)
+ {
+ AssertRelease(is_similar(U_full_ref[j][i], rom_prob.snap_basis[i][j], tol),
+ "Error in U_full[" + num_to_str(i) + "]" + "[" + num_to_str(i) + "]");
+ }
+
+ std::cout << " Passed!" << std::endl;
+ }
+ */
+
+/**
+ * @brief run_test_rom_LUPOD_2
+ * Test LUPOD Technique
+ */
+/**
+ void run_test_rom_LUPOD_2 ()
+ {
+ std::string input_file = "test/1D_hom_5cells_mov_prec/1D_5cells_f1_rom_LUPOD2.prm";
+ std::cout << "Testing ROM LUPOD 2... " << input_file << " " << std::flush;
+
+ ParameterHandler prm;
+ prm_declare_entries(prm);
+ AssertRelease(fexists(input_file),
+ "ERROR!: Input File .prm Does NOT exist\n Use -f input_file.rm  option");
+ prm.parse_input(input_file);
+
+ std::string transport = prm.get("Transport_Appr");
+ lower_case(transport);
+ AssertRelease(transport == "diffusion",
+ "This test is only implemented for diffusion.");
+
+ int fe_degree = prm.get_integer("FE_Degree");
+ AssertRelease(fe_degree == 2, "This test is implemented for FE_Degree==1");
+
+ bool rom = prm.get_bool("ROM_Transient");
+ AssertRelease(rom, "This test is implemented for ROM Computation");
+
+ StaticDiffusion<1, 2> static_prob(prm, input_file, false, true);
+ ROMKinetics<1, 2> rom_prob(prm, static_prob, false, true, true);
+ const double tol = 1e-6;
+ std::vector<unsigned int> snaps_reference =
+ { 1, 2 };
+ std::vector<unsigned int> points_reference =
+ { 4, 5 };
+
+ assert_vectors_similar(rom_prob.snaps, snaps_reference, tol);
+ assert_vectors_similar(rom_prob.points, points_reference, tol);
+ std::vector<std::vector<double> >
+ U_red_ref =
+ {
+ { -0.729106, -0.684401 },
+ { -0.684401, +0.729106 }
+ };
+
+ // Test Elements
+ for (unsigned int i = 0; i < rom_prob.snap_basis_red.size(); ++i)
+ for (unsigned int j = 0; j < rom_prob.snap_basis_red[0].size(); ++j)
+ {
+ AssertRelease(is_similar(U_red_ref[j][i], rom_prob.snap_basis_red[i][j], tol),
+ "Error in U_red[" + num_to_str(i) + "]" + "[" + num_to_str(i) + "]");
+ }
+
+ // Test U_full
+ std::vector<std::vector<double> >
+ U_full_ref =
+ {
+ { -0.000000001266899, +0.000000001404289 },
+ { -0.588889993842957, -0.762939586299597 },
+ { -0.330700849029543, -0.481982160696203 },
+ { -0.758143532925241, -0.159583583017522 },
+ { -0.729105631228219, -0.684401182429795 },
+ { -0.684401182429795, +0.729105631228219 },
+ { -0.741655760998246, +0.443931888864489 },
+ { -0.375852267581478, +0.439099210411635 },
+ { -0.561536596313876, +0.710273354101464 },
+ { -0.000000002552288, +0.000000002829072 },
+ { -0.180285863103333, +0.163023661494686 },
+ };
+
+ // Test Elements
+ for (unsigned int i = 0; i < rom_prob.snap_basis.size(); ++i)
+ for (unsigned int j = 0; j < rom_prob.snap_basis[0].size(); ++j)
+ {
+ AssertRelease(is_similar(U_full_ref[j][i], rom_prob.snap_basis[i][j], tol),
+ "Error in U_full[" + num_to_str(i) + "]" + "[" + num_to_str(i) + "]");
+ }
+ //singular_values = { 0.740887, 0.337672}
+
+ // Test vmult_row
+ rom_prob.assemble_matrices();
+ PETScWrappers::MPI::BlockVector src(rom_prob.n_groups, rom_prob.comm, rom_prob.n_dofs,
+ rom_prob.n_dofs);
+ double dst = 0.0;
+ src = 1.0; // Set all vector entries to ones
+ rom_prob.F.vmult_row(dst, src, 3);
+
+ AssertRelease(is_similar(dst, 0.178074, tol), "  Error in vmult_row ");
+
+ std::cout << " Passed!" << std::endl;
+ }
+ */